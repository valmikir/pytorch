--- conflicted
+++ resolved
@@ -156,18 +156,9 @@
       is_functional_node = is_functional_node && functional_block;
     }
 
-<<<<<<< HEAD
-    functional_node = functional_node && !aliasDb_->writeOccursAtNode(n);
-    if (functional_node) {
-=======
     // mutated_values_ already populated with inputs to this node
-    auto inputs = n->inputs();
-    is_functional_node = is_functional_node &&
-        std::all_of(inputs.begin(), inputs.end(), [&](Value* v) {
-                        return !mutated_values_.count(v);
-                      });
+    is_functional_node = is_functional_node && !aliasDb_->writeOccursAtNode(n);
     if (is_functional_node) {
->>>>>>> 513660f3
       functional_nodes_.insert(n);
     }
     return is_functional_node;
