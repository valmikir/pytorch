--- conflicted
+++ resolved
@@ -4,11 +4,8 @@
 #include <c10/util/flat_hash_map.h>
 #include <torch/csrc/jit/ir/ir.h>
 #include <torch/csrc/jit/ir/type_hashing.h>
-<<<<<<< HEAD
+#include <torch/csrc/jit/passes/utils/memory_dag.h>
 #include <torch/csrc/jit/passes/create_functional_graphs.h>
-=======
-#include <torch/csrc/jit/passes/utils/memory_dag.h>
->>>>>>> 04af0700
 
 namespace torch {
 namespace jit {
@@ -193,6 +190,12 @@
   void mapAliases(at::ArrayRef<Value*> to, at::ArrayRef<Value*> from);
   void giveFreshAlias(const Value* value);
   Element* getOrCreateElement(const Value* value);
+
+  // In the Value * -> Element * map replaces the mapping
+  // of Value * existing -> Element * existing_elem with 
+  // Value * new_value -> Element * existing_elem
+  // Callers are expected to maintain graph invariants & specify
+  // own correctness conditions
   void replaceMemoryLocation(Value * existing, Value* new_value);
 
   c10::optional<TypePtr> getMutableTypePtr(const TypePtr& type) const;
