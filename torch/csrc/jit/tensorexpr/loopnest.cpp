--- conflicted
+++ resolved
@@ -693,14 +693,9 @@
 
   for (size_t i = 0; i < t->buf()->ndim(); i++) {
     // Going in reverse order: from innermost loop to the outermost
-<<<<<<< HEAD
-    size_t dim_index = f->ndim() - i - 1;
-    body = new For(f->arg(dim_index), new IntImm(0), f->dim(dim_index), body);
-=======
     size_t dim_index = t->buf()->ndim() - i - 1;
-    Range r(new IntImm(0), t->buf()->dim(dim_index));
-    body = new For(f->arg(dim_index), r.start(), r.stop(), body);
->>>>>>> 359cb610
+    body = new For(
+        f->arg(dim_index), new IntImm(0), t->buf()->dim(dim_index), body);
   }
   return body;
 }
@@ -917,7 +912,11 @@
   return tensor_to_stmt_.count(t) > 0;
 }
 
-<<<<<<< HEAD
+Stmt* FlattenIndexes(Stmt* s) {
+  IndexFlattener idx_flattener;
+  return idx_flattener.flatten(s);
+}
+
 const Expr* computeMin(const Expr* a, const Expr* b) {
   const Expr* diff = IRSimplifier::simplify(new Sub(a, b));
   if (auto diff_imm = dynamic_cast<const IntImm*>(diff)) {
@@ -943,7 +942,7 @@
 
 std::vector<TensorAccess> mergeTensorAccesses(std::vector<TensorAccess> a) {
   std::vector<TensorAccess> res;
-  std::unordered_map<const Var*, TensorAccess> merged;
+  std::unordered_map<const Buf*, TensorAccess> merged;
   for (const auto& t : a) {
     if (!merged.count(t.var)) {
       merged[t.var] = t;
@@ -963,7 +962,7 @@
     merged[t.var] = new_t;
   }
 
-  std::unordered_set<const Var*> added;
+  std::unordered_set<const Buf*> added;
   for (const auto& t : a) {
     if (added.insert(t.var).second) {
       res.push_back(merged.at(t.var));
@@ -1039,50 +1038,170 @@
  * indices used in it: old indices are referring to the old loop and are not
  * valid in the new loop.
  */
+class LoopComputeAtRewriter : public IRMutator {
+ public:
+  LoopComputeAtRewriter(
+      const Buf* var,
+      const Buf* new_var,
+      std::vector<const Expr*> offsets)
+      : var_(var), new_var_(new_var), offsets_(offsets) {}
+
+ private:
+  const Buf* var_;
+  const Buf* new_var_;
+  std::vector<const Expr*> offsets_;
+
+  const Expr* mutate(const Load* v) override {
+    std::cerr << "Comparing " << *v << " with " << *var_ << "\n";
+    if (v->buf() != var_) {
+      return v;
+    }
+    std::cerr << "Substituting " << *v << "\n";
+    std::vector<const Expr*> new_indices;
+    for (size_t i = 0; i < v->indices().size(); i++) {
+      new_indices.push_back(
+          IRSimplifier::simplify(new Sub(v->indices()[i], offsets_[i])));
+    }
+    const Expr* l = new Load(v->dtype(), new_var_, new_indices, v->mask());
+    return l;
+  }
+  const Expr* mutate(const FunctionCall* v) override {
+    std::cerr << "Comparing " << *v << " with " << *var_ << "\n";
+    if (v->tensor()->func_var() != var_) {
+      return v;
+    }
+    std::cerr << "Substituting " << *v << "\n";
+    std::vector<const Expr*> new_indices;
+    for (size_t i = 0; i < v->nparams(); i++) {
+      new_indices.push_back(
+          IRSimplifier::simplify(new Sub(v->param(i), offsets_[i])));
+    }
+    const Expr* l = new Load(v->dtype(), new_var_, new_indices, new IntImm(1));
+    std::cerr << "New load " << *l << "\n";
+    return l;
+  }
+};
+
+Store* getStoreStmtOfProducer(Stmt* s) {
+  if (Store *st = dynamic_cast<Store*>(s)) {
+    return st;
+  }
+  if (Block *b = dynamic_cast<Block*>(s)) {
+    for (Stmt* ss : b->stmts()) {
+      if (Store* st = dynamic_cast<Store*>(ss)) {
+        return st;
+      }
+    }
+  }
+  return nullptr;
+}
+
+std::vector<const Var*> getOuterLoopIndexes(Stmt* s) {
+  std::vector<const Var*> res;
+  Stmt* cur = s;
+  while (cur) {
+    if (auto l = dynamic_cast<For*>(cur)) {
+      res.push_back(l->var());
+    }
+    cur = cur->get_parent();
+  }
+  return res;
+}
+
 void LoopNest::computeAt(Stmt* s, For* f) {
   std::cerr << "COMPUTE AT:\n";
+
+  Store* st = getStoreStmtOfProducer(s);
+  if (!st) {
+    return;
+  }
+
+  AccessFinder ac;
+  st->accept(&ac);
+
   BoundsInference bi;
-  auto bi_result = bi.inferBoundsForLoop(f);
-
-  AccessFinder ac;
-  s->accept(&ac);
-
-  std::unordered_map<const Var*, TensorAccess>
-      required_computations; // What tensor are accessed in the loop F
-  std::vector<const Var*>
-      computations_to_move; // What tensor are produced in stmt S
-  std::cerr << "Accesses in stmt:\n";
-  for (auto t : ac.accesses) {
-    printBufVector({t});
-    if (t.kind == kStore) {
-      computations_to_move.push_back(t.var);
-      std::cerr << "Store\n";
-    }
-  }
-
+  auto bi_result = bi.inferBoundsForBlock(f->body());
   auto merged_bi_result = mergeTensorAccesses(bi_result);
 
   std::cerr << "Accesses in the loop:\n";
   printBufVector(merged_bi_result);
+  TensorAccess ta;
+  bool found = false;
   for (auto p : merged_bi_result) {
-    required_computations[p.var] = p;
-  }
-
-  std::vector<TensorAccess> to_move;
-  for (auto c : computations_to_move) {
-    if (!required_computations.count(c)) {
-      continue;
-    }
-    to_move.push_back(required_computations.at(c));
-  }
-  std::cerr << "Gonna generate allocs for the following:\n";
-  std::cerr << "\n";
-  printBufVector(to_move);
-=======
-Stmt* FlattenIndexes(Stmt* s) {
-  IndexFlattener idx_flattener;
-  return idx_flattener.flatten(s);
->>>>>>> 359cb610
+    if (p.var == st->buf()) {
+      ta = p;
+      found = true;
+    }
+  }
+
+  if (!found) {
+    return;
+  }
+
+  std::vector<const Var*> prod_indices = getOuterLoopIndexes(s);
+
+  // Compute dims
+  std::vector<const Expr*> dims;
+  for (size_t i = 0; i < ta.start.size(); i++) {
+    const Expr* dim = IRSimplifier::simplify(
+        new Add(new Sub(ta.stop[i], ta.start[i]), new IntImm(1)));
+    dims.push_back(dim);
+  }
+
+  // Generate alloc/free stmts
+  const Buf* new_var = new Buf(new Var("temp", ta.var->dtype()), dims);
+  Stmt* al = new Allocate(new_var->base_handle(), ta.var->dtype(), dims);
+  Stmt* fr = new Free(new_var->base_handle());
+
+  // Generate computation for the moved stmt
+
+  // Generate Compute loop
+  // Generate index variables
+  std::vector<const Expr*> temp_indices(dims.size());
+  for (size_t i = 0; i < dims.size(); i++) {
+    // Going in reverse order: from innermost loop to the outermost
+    temp_indices[i] = new Var(std::string("idx") + std::to_string(i), kInt);
+  }
+
+  // Prepare substitute rules for constructing the temp statement from the prod
+  // statement
+  std::vector<std::pair<const Var*, const Expr*>> rewrite_indices_map;
+  for (size_t i = 0; i < prod_indices.size(); i++) {
+    size_t dim_index = dims.size() - i - 1;
+    const Expr* offset = ta.start[dim_index];
+    std::cerr << "Rewrite index " << *prod_indices[i] << " -> "
+              << *temp_indices[i] << "+" << *offset << "\n";
+    rewrite_indices_map.push_back(
+        {prod_indices[i], new Add(temp_indices[i], offset)});
+  }
+  // Construct the temp statement
+  std::vector<const Expr*> temp_indices_rev(temp_indices.rbegin(), temp_indices.rend());
+  Stmt* bd = new Store(
+      new_var,
+      temp_indices_rev,
+      Substitute(st->value(), rewrite_indices_map),
+      st->mask());
+
+  // Construct the loop nest for the temp computation
+  for (size_t i = 0; i < dims.size(); i++) {
+    // Going in reverse order: from innermost loop to the outermost
+    size_t dim_index = dims.size() - i - 1;
+    bd = new For(
+        dynamic_cast<const Var*>(temp_indices[i]),
+        new IntImm(0),
+        dims[dim_index],
+        bd);
+  }
+
+  // Add constructed stmts to the consumer loop
+  f->body()->prepend_stmt(bd);
+  f->body()->prepend_stmt(al);
+  f->body()->append_stmt(fr);
+
+  // Rewrite accesses to producer in consumer with accesses to temp
+  LoopComputeAtRewriter lr(ta.var, new_var, ta.start);
+  Stmt* new_f = f->accept_mutator(&lr);
+  std::cerr << "NEW FOR:\n" << *new_f << "\n";
 }
 
 } // namespace tensorexpr
