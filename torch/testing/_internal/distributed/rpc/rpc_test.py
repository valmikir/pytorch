from __future__ import absolute_import, division, print_function, unicode_literals

import concurrent.futures
import sys
import time
import unittest
from collections import namedtuple
from unittest import mock

import torch
import torch.distributed.rpc as rpc
from torch.testing._internal.common_utils import load_tests
from torch.distributed.rpc import RRef
import torch.testing._internal.dist_utils
from torch.testing._internal.dist_utils import dist_init
from torch.distributed.rpc.internal import PythonUDF, _internal_rpc_pickler
from torch.testing._internal.distributed.rpc.rpc_agent_test_fixture import RpcAgentTestFixture


def requires_process_group_agent(message=""):
    def decorator(old_func):
        return unittest.skipUnless(
            torch.testing._internal.dist_utils.TEST_CONFIG.rpc_backend_name == "PROCESS_GROUP", message
        )(old_func)

    return decorator


VALUE_FUTURE = concurrent.futures.Future()
DONE_FUTURE = concurrent.futures.Future()


class StubRpcAgent:
    def __init__(self, world_size):
        self.world_size = world_size

    def get_worker_infos(self):
        return {
            rpc.WorkerInfo(
                name="worker{}".format(rank),
                id=rank,
            ) for rank in range(self.world_size)
        }


def _stub_construct_rpc_backend_options_handler(
    **kwargs
):
    return mock.Mock()  # RpcBackendOptions.


def _stub_init_rpc_backend_handler(
    store, name, rank, world_size, rpc_backend_options
):
    return StubRpcAgent(world_size=world_size)


def set_value(value):
    VALUE_FUTURE.set_result(value)


def set_and_check_done(value):
    VALUE_FUTURE.set_result(value)
    return DONE_FUTURE.result()


# it is used to test python user defined function over rpc
# classes and functions are used to test python user defined class and
# methods over rpc
TensorClass = namedtuple("TensorClass", ["tensors"])


class MyPickleClass:
    def __init__(self):
        self.t = None

    def __getstate__(self):
        (pickled_python_udf, tensors) = _internal_rpc_pickler.serialize(
            PythonUDF(my_tensor_function, (torch.ones(2, 2), torch.ones(2, 2)), None)
        )
        return (pickled_python_udf, tensors)

    def __setstate__(self, obj):
        python_udf = _internal_rpc_pickler.deserialize(obj[0], obj[1])
        result = python_udf.func(python_udf.args[0], python_udf.args[1])
        self.t = result

    def set(self, val):
        self.t = val


class MyClass:
    def __init__(self, a):
        self.a = a

    def my_instance_method(self, b):
        return self.a + b

    @classmethod
    def my_class_method(cls, d, e):
        return d + e

    @staticmethod
    def my_static_method(f):
        return f > 10

    def increment_value(self, increment):
        self.a += increment

    def get_value(self):
        return self.a


def _call_method_on_rref(method, rref, *args, **kwargs):
    return method(rref.local_value(), *args, **kwargs)


def get_rref_list(values):
    return [RRef(MyClass(a)) for a in values]


def add_rref_to_value(rref, value):
    return rref.to_here() + value


def run_nested_pickle(pickle_cls_instance, tensor):
    return pickle_cls_instance.t + tensor


def build_complex_tensors():
    a = torch.ones(3, 3)
    b = [a, a]
    c = [b, b]
    d = [a, b]
    e = {a: d}
    return [a, b, c, d, e]


def my_function(a, b, c):
    return a + b + c


def my_tensor_function(a, b):
    return a + b

def my_sleep_func(seconds=1):
    time.sleep(seconds)


def my_complex_tensor_function(list_input, tensor_class_input, dict_input):
    res = list_input[0]
    for t in list_input:
        res += t
    for k, v in dict_input.items():
        res += v
    complex_tensors = tensor_class_input.tensors
    return (res, complex_tensors[0], complex_tensors[1], complex_tensors[2])


def my_rref_function(rref_a, rref_b):
    return rref_a.to_here() + rref_b.to_here()


def no_result():
    print("do nothing")


def nested_rpc(dst):
    return rpc.rpc_sync(dst, torch.add, args=(torch.ones(2, 2), 1))


def multi_layer_nested_async_rpc(dst, world_size, ttl):
    # this method returns immediately without blocking the callee, but will
    # generate additional requests.
    if ttl > 0:
        current_dst = "worker{}".format(dst)
        next_dst = (dst + 1) % world_size
        rpc.rpc_async(
            current_dst,
            multi_layer_nested_async_rpc,
            args=(next_dst, world_size, ttl - 1),
        )
        return 0


def nested_rref(dst):
    return (
        rpc.remote(dst, torch.add, args=(torch.ones(2, 2), 1)),
        rpc.remote(dst, torch.add, args=(torch.ones(2, 2), 2)),
    )


def nested_remote(dst):
    rref = rpc.remote(dst, torch.add, args=(torch.ones(2, 2), 3))
    return rref.to_here()


def rref_forward_chain(dst, world_size, rref, ttl):
    if ttl > 0:
        current_dst = "worker{}".format(dst)
        next_dst = (dst + 1) % world_size
        ret_rref = rpc.remote(
            current_dst, rref_forward_chain, args=(next_dst, world_size, rref, ttl - 1)
        )
        return [ret_rref]
    else:
        return rref.to_here()


def rpc_return_rref(dst):
    return rpc.remote(dst, torch.add, args=(torch.ones(2, 2), 1))


def light_rpc():
    return 0


def heavy_rpc(tensor):
    for i in range(1, 100):
        tensor *= i
        tensor /= i + 1
    return 0


def raise_func():
    raise ValueError("Expected error")

global_rref = None

def set_global_rref(rref):
    global global_rref
    global_rref = rref

def clear_global_rref():
    global global_rref
    global_rref = None


@torch.jit.script
def no_args():
    a = 1


@torch.jit.script
class MyScriptClass:
    def __init__(self):
        self.a = 10


class MyScriptModule(torch.jit.ScriptModule):
    def __init__(self):
        super().__init__()
        self.a = 10

    @torch.jit.script_method
    def my_method(self):
        self.a = 11


# load_tests from common_utils is used to automatically filter tests for
# sharding on sandcastle. This line silences flake warnings
load_tests = load_tests


@unittest.skipIf(
    sys.version_info < (3, 0),
    "Pytorch distributed rpc package " "does not support python2",
)
class RpcTest(RpcAgentTestFixture):
    @dist_init
<<<<<<< HEAD
=======
    def test_worker_id(self):
        n = self.rank + 1
        peer_rank = n % self.world_size
        self_worker_info = rpc.get_worker_info()
        peer_worker_info = rpc.get_worker_info("worker{}".format(peer_rank))

        self.assertEqual(self_worker_info.name, "worker{}".format(self.rank))
        self.assertEqual(peer_worker_info.name, "worker{}".format(peer_rank))

        with self.assertRaisesRegex(RuntimeError, "Unknown destination worker"):
            unknown_worker_id = rpc.get_worker_info("WorkerUnknown")

    @dist_init
    def test_get_worker_infos(self):
        worker_infos = rpc.api._get_current_rpc_agent().get_worker_infos()

        worker_names = {
            worker_info.name for worker_info in worker_infos
        }
        expected_worker_names = {
            "worker{}".format(rank) for rank in range(self.world_size)
        }
        self.assertEqual(worker_names, expected_worker_names)

        worker_ids = {
            worker_info.id for worker_info in worker_infos
        }
        expected_worker_ids = {
            rank for rank in range(self.world_size)
        }
        self.assertEqual(worker_ids, expected_worker_ids)

    @dist_init
    def test_self_add(self):
        self_worker_info = rpc.get_worker_info()
        self_worker_name = "worker{}".format(self.rank)
        fut = rpc.rpc_async(self_worker_info, torch.add, args=(torch.ones(2, 2), 1))
        ret = rpc.rpc_sync(self_worker_info, torch.add, args=(torch.ones(2, 2), 1))
        self.assertEqual(fut.wait(), torch.ones(2, 2) + 1)
        self.assertEqual(ret, torch.ones(2, 2) + 1)

    @dist_init
    def test_self_py_udf_remote(self):
        self_worker_info = rpc.get_worker_info()
        rref = rpc.remote(self_worker_info, my_function, args=(torch.ones(2, 2), 1, 3))
        self.assertEqual(rref.to_here(), torch.ones(2, 2) + 1 + 3)

    def _test_self_remote_rref_as_rpc_arg(self, dst):
        self_worker_info = rpc.get_worker_info()
        rref = rpc.remote(self_worker_info, my_function, args=(torch.ones(2, 2), 1, 3))
        fut = rpc.rpc_async(dst, add_rref_to_value, args=(rref, torch.ones(2, 2)))
        ret = rpc.rpc_sync(dst, add_rref_to_value, args=(rref, torch.ones(2, 2) + 1))
        self.assertEqual(ret, torch.ones(2, 2) + 1 + 3 + torch.ones(2, 2) + 1)
        self.assertEqual(fut.wait(), torch.ones(2, 2) + 1 + 3 + torch.ones(2, 2))

    @dist_init
    def test_self_remote_rref_as_rpc_arg(self):
        dst = "worker{}".format((self.rank + 1) % self.world_size)
        self._test_self_remote_rref_as_rpc_arg(dst)

    @dist_init
    def test_self_remote_rref_as_self_rpc_arg(self):
        self._test_self_remote_rref_as_rpc_arg(rpc.get_worker_info())

    def _test_self_remote_rref_as_remote_arg(self, dst):
        self_worker_info = rpc.get_worker_info()
        rref = rpc.remote(self_worker_info, my_function, args=(torch.ones(2, 2), 1, 3))
        ret_rref = rpc.remote(dst, add_rref_to_value, args=(rref, torch.ones(2, 2)))
        self.assertEqual(ret_rref.to_here(), torch.ones(2, 2) + 1 + 3 + torch.ones(2, 2))

    @dist_init
    def test_self_remote_rref_as_remote_arg(self):
        dst = "worker{}".format((self.rank + 1) % self.world_size)
        self._test_self_remote_rref_as_remote_arg(dst)

    @dist_init
    def test_self_remote_rref_as_self_remote_arg(self):
        self._test_self_remote_rref_as_remote_arg(rpc.get_worker_info())

    @mock.patch.object(torch.distributed.autograd, "_init")
    @mock.patch.object(torch.distributed.rpc.api, "_set_and_start_rpc_agent")
    @dist_init(setup_rpc=False)
    def test_register_rpc_backend_and_set_and_start_rpc_backend(
        self, mock_rpc_agent, mock_dist_autograd_init
    ):
        backend_name = "stub_backend"

        backend = rpc.backend_registry.register_backend(
            backend_name,
            _stub_construct_rpc_backend_options_handler,
            _stub_init_rpc_backend_handler,
        )

        with self.assertRaisesRegex(
            RuntimeError, "^RPC backend .+: already registered$"
        ):
            backend = rpc.backend_registry.register_backend(
                backend_name,
                _stub_construct_rpc_backend_options_handler,
                _stub_init_rpc_backend_handler,
            )

        rpc.init_rpc(
            name="worker1",
            backend=backend,
            rank=self.rank,
            world_size=self.world_size,
            rpc_backend_options=self.rpc_backend_options,
        )

    @requires_process_group_agent("PROCESS_GROUP rpc backend specific test, skip")
    @dist_init(setup_rpc=False)
    def test_duplicate_name(self):
        with self.assertRaisesRegex(RuntimeError, "is not unique"):
            store, _, _ = next(torch.distributed.rendezvous(
                self.init_method, rank=self.rank, world_size=self.world_size
            ))
            rpc.api._init_rpc_backend(
                backend=self.rpc_backend,
                store=store,
                name="duplicate_name",
                rank=self.rank,
                world_size=self.world_size,
                rpc_backend_options=self.rpc_backend_options,
            )

    @dist_init(setup_rpc=False)
    def test_reinit(self):
        rpc.init_rpc(
            name="worker{}".format(self.rank),
            backend=self.rpc_backend,
            rank=self.rank,
            world_size=self.world_size,
            rpc_backend_options=self.rpc_backend_options,
        )

        initialize_pg(self.init_method, self.rank, self.world_size)
        # Wait for all init to complete.
        dist.barrier()

        with self.assertRaisesRegex(RuntimeError, "is already initialized"):
            rpc.init_rpc(
                name="worker{}".format(self.rank),
                backend=self.rpc_backend,
                rank=self.rank,
                world_size=self.world_size,
                rpc_backend_options=self.rpc_backend_options,
            )
        rpc.shutdown()

    @dist_init(setup_rpc=False)
    def test_invalid_names(self):
        from torch.distributed.rpc import WorkerInfo
        worker_id = 0
        with self.assertRaisesRegex(RuntimeError, "Worker name must match"):
            info = WorkerInfo("abc*", worker_id)

        with self.assertRaisesRegex(RuntimeError, "Worker name must match"):
            info = WorkerInfo(" ", worker_id)

        with self.assertRaisesRegex(RuntimeError, "must be non-empty"):
            info = WorkerInfo("", worker_id)

        # If the number in the message does not match, it is likely that the
        # value of MAX_NAME_LEN in RPC WorkerInfo has changed.
        with self.assertRaisesRegex(RuntimeError, "shorter than 128"):
            info = WorkerInfo("".join(["a" for i in range(500)]), worker_id)

    @dist_init
    def test_add(self):
        n = self.rank + 1
        dst_rank = n % self.world_size
        ret = rpc.rpc_sync(
            "worker{}".format(dst_rank),
            torch.add,
            args=(torch.ones(n, n), torch.ones(n, n)),
        )
        self.assertEqual(ret, torch.ones(n, n) * 2)

    @dist_init
    def test_add_with_id(self):
        n = self.rank + 1
        dst_rank = n % self.world_size
        workder_info = rpc.get_worker_info("worker{}".format(dst_rank))

        ret = rpc.rpc_sync(
            workder_info, torch.add, args=(torch.ones(n, n), torch.ones(n, n))
        )
        self.assertEqual(ret, torch.ones(n, n) * 2)

    @dist_init
    def test_scalar_add(self):
        n = self.rank + 1
        dst_rank = n % self.world_size
        ret = rpc.rpc_sync(
            "worker{}".format(dst_rank), torch.add, args=(torch.ones(n, n), n)
        )
        self.assertEqual(ret, (torch.ones(n, n) + n))

    @dist_init
    def test_async_add(self):
        n = self.rank + 1
        dst_rank = n % self.world_size
        fut = rpc.rpc_async(
            "worker{}".format(dst_rank),
            torch.add,
            args=(torch.ones(n, n), torch.ones(n, n)),
        )
        self.assertEqual(fut.wait(), torch.ones(n, n) * 2)

    @dist_init
    def test_nonzero(self):
        n = self.rank + 1
        dst_rank = n % self.world_size
        x = torch.ones(self.world_size, self.world_size)
        x[self.rank][self.rank] = 0
        ret = rpc.rpc_sync("worker{}".format(dst_rank), torch.nonzero, args=(x,))
        self.assertEqual(ret, x.nonzero())

    @dist_init
    def test_multi_rpc(self):
        dst_rank = (self.rank + 1) % self.world_size
        for i in range(20):
            n = i + self.rank + 1
            ret = rpc.rpc_sync(
                "worker{}".format(dst_rank),
                torch.add,
                args=(torch.ones(n, n), torch.ones(n, n)),
            )
            self.assertEqual(ret, torch.ones(n, n) * 2)

    def _run_uneven_workload(self, num_repeat=30):
        # worker0 drives and waits for worker1 and worker2
        # throughout the test.
        if self.rank == 0:
            self.assertTrue(self.world_size >= 3)

            # Phase 1: Only worker1 has workload.
            dst = "worker1"
            futs = []
            for _ in range(num_repeat):
                fut = rpc.rpc_async(dst, heavy_rpc, args=(torch.ones(100, 100),))
                futs.append(fut)

            for fut in futs:
                fut.wait()
                self.assertEqual(fut.wait(), 0)

            # Phase 2: Only worker2 has workload.
            # If join is not correctly implemented,
            # worker2 should be closed by now.
            dst = "worker2"
            futs = []
            for _ in range(num_repeat):
                fut = rpc.rpc_async(dst, heavy_rpc, args=(torch.ones(100, 100),))
                futs.append(fut)

            for fut in futs:
                fut.wait()
                self.assertEqual(fut.wait(), 0)

    def test_wait_all_workers(self):
        rpc.init_rpc(
            name="worker%d" % self.rank,
            backend=self.rpc_backend,
            rank=self.rank,
            world_size=self.world_size,
            rpc_backend_options=self.rpc_backend_options,
        )

        self._run_uneven_workload()

        # worker0 calls this at the end after waiting for RPC responses.
        # worker1/2 calls this immediately and has some works after it.
        # worker3 calls this immediately and has no more work.
        rpc.api._wait_all_workers()
        rpc.shutdown(graceful=False)

    def test_wait_all_workers_twice(self):
        rpc.init_rpc(
            name="worker%d" % self.rank,
            backend=self.rpc_backend,
            rank=self.rank,
            world_size=self.world_size,
            rpc_backend_options=self.rpc_backend_options,
        )

        self._run_uneven_workload()

        # worker0 calls this at the end after waiting for RPC responses.
        # worker1/2 calls this immediately and has some works after it.
        # worker3 calls this immediately and has no more work.
        rpc.api._wait_all_workers()
        rpc.api._wait_all_workers()
        rpc.shutdown(graceful=False)

    @dist_init
    def test_graceful_shutdown_with_uneven_workload(self):
        """Test graceful termination."""
        self._run_uneven_workload(num_repeat=100)

    @dist_init(setup_rpc=False)
    def test_shutdown_followed_by_rpc(self):
        # Initialize RPC.
        rpc.init_rpc(
            name="worker%d" % self.rank,
            backend=self.rpc_backend,
            rank=self.rank,
            world_size=self.world_size,
            rpc_backend_options=self.rpc_backend_options,
        )

        n = self.rank + 1
        dst_rank = n % self.world_size
        ret = rpc.rpc_sync(
            "worker{}".format(dst_rank),
            torch.add,
            args=(torch.ones(n, n), torch.ones(n, n)),
        )
        self.assertEqual(ret, torch.ones(n, n) * 2)
        rpc.shutdown()

        with self.assertRaisesRegex(RuntimeError, "^RPC has not been initialized"):
            rpc.rpc_sync(
                "worker{}".format(dst_rank),
                torch.add,
                args=(torch.ones(n, n), torch.ones(n, n)),
            )

    @dist_init
    def test_expected_src(self):
        dst_rank = (self.rank + 1) % self.world_size
        expected_src_rank = (self.rank - 1) % self.world_size
        ret = rpc.rpc_sync("worker{}".format(dst_rank), set_value, args=(self.rank,))
        value = VALUE_FUTURE.result()
        self.assertEqual(value, expected_src_rank)

    @dist_init
    def test_py_built_in(self):
        n = self.rank + 1
        dst_rank = n % self.world_size
        ret = rpc.rpc_sync("worker{}".format(dst_rank), min, args=(n, n + 1, n + 2))
        self.assertEqual(ret, min(n, n + 1, n + 2))

    @dist_init
    def test_py_user_defined(self):
        n = self.rank + 1
        dst_rank = n % self.world_size
        ret = rpc.rpc_sync(
            "worker{}".format(dst_rank),
            my_function,
            kwargs={"a": n, "b": n + 1, "c": n + 2},
        )
        self.assertEqual(ret, my_function(n, n + 1, n + 2))

    def _profiler_test_with_rpc(self, rpc_exec_mode, func, args):
        dst = (self.rank + 1) % self.world_size
        # only run profiler on rank 1.
        if self.rank == 1:
            with torch.autograd.profiler.profile() as prof:
                if rpc_exec_mode == RPCExecMode.SYNC:
                    rpc.rpc_sync("worker{}".format(dst), func, args=args)
                elif rpc_exec_mode == RPCExecMode.ASYNC:
                    fut = rpc.rpc_async("worker{}".format(dst), func, args=args)
                    fut.wait()
                else:
                    self.assertTrue(rpc_exec_mode == RPCExecMode.REMOTE)
                    rref = rpc.remote("worker{}".format(dst), func, args=args)
                    rref.to_here()
                    # We need to wait for the instance to be created on
                    # the owner, and get back a positive confirmation.
                    # Calling to_here does not ensure that we have finished
                    # processing the Owner's confirmation of this RRef. To do
                    # this, we wait until the current RRef context doesn't have
                    # any pending users, which indicates that the confirmation
                    # was processed on this worker.
                    num_pending_users = int(_rref_context_get_debug_info()["num_pending_users"])
                    while num_pending_users != 0:
                        time.sleep(0.1)
                        num_pending_users = int(_rref_context_get_debug_info()["num_pending_users"])

            events = prof.function_events
            rpc_event = [event for event in events if rpc_exec_mode.value in event.name][0]
            # the sender, dest worker, function run, and type of RPC should all
            # be recorded.
            self_worker_name = "worker{}".format(self.rank)
            dst_worker_name = "worker{}".format(dst)
            self.assertTrue(self_worker_name in rpc_event.name)
            self.assertTrue(dst_worker_name in rpc_event.name)
            self.assertTrue(func.__name__ in rpc_event.name)
            self.assertTrue(rpc_exec_mode.value in rpc_event.name)
            self.assertEqual(rpc_event.count, 1)

    @dist_init
    def test_profiler_with_sync_rpc_udf(self):
        self._profiler_test_with_rpc(RPCExecMode.SYNC, my_sleep_func, args=(1,))

    @dist_init
    def test_profiler_with_sync_rpc_builtin(self):
        self._profiler_test_with_rpc(RPCExecMode.SYNC, torch.add, args=(torch.ones(1), torch.ones(1)))

    @dist_init
    def test_profiler_with_async_rpc_udf(self):
        self._profiler_test_with_rpc(RPCExecMode.ASYNC, my_sleep_func, args=(1,))

    @dist_init
    def test_profiler_with_async_rpc_builtin(self):
        self._profiler_test_with_rpc(RPCExecMode.ASYNC, torch.add, args=(torch.ones(1), torch.ones(1)))

    @dist_init
    def test_profiler_with_remote_udf(self):
        self._profiler_test_with_rpc(RPCExecMode.REMOTE, my_sleep_func, args=(1,))

    @dist_init
    def test_profiler_with_remote_builtin(self):
        self._profiler_test_with_rpc(RPCExecMode.REMOTE, torch.add, args=(torch.ones(1), torch.ones(1)))

    @dist_init
    def test_py_class_constructor(self):
        n = self.rank + 1
        dst_rank = n % self.world_size
        ret = rpc.rpc_sync("worker{}".format(dst_rank), MyClass, args=(n,))
        self.assertEqual(ret.a, n)

    @dist_init
    def test_py_class_instance_method(self):
        n = self.rank + 1
        dst_rank = n % self.world_size
        ret = rpc.rpc_sync(
            "worker{}".format(dst_rank), MyClass(2).my_instance_method, args=(n,)
        )
        self.assertEqual(ret, MyClass(2).my_instance_method(n))

    @dist_init
    def test_py_class_method(self):
        n = self.rank + 1
        dst_rank = n % self.world_size
        ret = rpc.rpc_sync(
            "worker{}".format(dst_rank), MyClass.my_class_method, args=(n, n + 1)
        )
        self.assertEqual(ret, MyClass.my_class_method(n, n + 1))

    @dist_init
    def test_py_class_static_method(self):
        n = self.rank + 1
        dst_rank = n % self.world_size
        ret = rpc.rpc_sync(
            "worker{}".format(dst_rank), MyClass.my_static_method, args=(n + 10,)
        )
        self.assertEqual(ret, MyClass.my_static_method(n + 10))

    @dist_init
    def test_py_multi_async_call(self):
        n = self.rank + 1
        dst_rank = n % self.world_size
        dst_worker_info = rpc.get_worker_info("worker{}".format(dst_rank))
        fut1 = rpc.rpc_async(dst_worker_info, MyClass.my_static_method, args=(n + 10,))
        fut2 = rpc.rpc_async(dst_worker_info, min, args=(n, n + 1, n + 2))
        self.assertEqual(fut1.wait(), MyClass.my_static_method(n + 10))
        self.assertEqual(fut2.wait(), min(n, n + 1, n + 2))

    @dist_init
    def test_py_no_return_result(self):
        n = self.rank + 1
        dst_rank = n % self.world_size
        ret = rpc.rpc_sync("worker{}".format(dst_rank), no_result)
        self.assertEqual(ret, no_result())

    @dist_init
    def test_py_tensors(self):
        n = self.rank + 1
        dst_rank = n % self.world_size
        ret = rpc.rpc_sync(
            "worker{}".format(dst_rank),
            my_tensor_function,
            args=(torch.ones(n, n), torch.ones(n, n)),
        )
        self.assertEqual(ret, my_tensor_function(torch.ones(n, n), torch.ones(n, n)))

    @dist_init
    def test_py_tensors_multi_async_call(self):
        futs = []
        n = self.rank + 1
        dst_rank = n % self.world_size
        for i in range(100):
            fut = rpc.rpc_async(
                "worker{}".format(dst_rank),
                my_tensor_function,
                args=(torch.ones(i, i), torch.ones(i, i)),
            )
            futs.append(fut)

        j = 0
        for fut in futs:
            self.assertEqual(
                fut.wait(), my_tensor_function(torch.ones(j, j), torch.ones(j, j))
            )
            j += 1

    @dist_init
    def test_py_tensors_in_container(self):
        n = self.rank + 1
        dst_rank = n % self.world_size
        a = [torch.ones(n, n), torch.ones(n, n)]
        b = TensorClass(build_complex_tensors())
        c = {"foo": torch.ones(n, n), "bar": torch.ones(n, n)}
        ret = rpc.rpc_sync(
            "worker{}".format(dst_rank), my_complex_tensor_function, args=(a, b, c)
        )
        self.assertEqual(ret, my_complex_tensor_function(a, b, c))

    @dist_init
    def test_py_nested_pickle(self):
        n = self.rank + 1
        dst_rank = n % self.world_size

        ret = rpc.rpc_sync(
            "worker{}".format(dst_rank),
            run_nested_pickle,
            args=(MyPickleClass(), torch.ones(2, 2)),
        )

        m = MyPickleClass()
        m.set(my_tensor_function(torch.ones(2, 2), torch.ones(2, 2)))
        self.assertEqual(ret, run_nested_pickle(m, torch.ones(2, 2)))

    @dist_init
    def test_py_function_exception(self):
        n = self.rank + 1
        dst_rank = n % self.world_size
        with self.assertRaisesRegex(Exception, "TypeError"):
            ret = rpc.rpc_sync("worker{}".format(dst_rank), no_result, args=(10,))

    @dist_init
    def test_py_raise_in_user_func(self):
        n = self.rank + 1
        dst_rank = n % self.world_size
        fut = rpc.rpc_async("worker{}".format(dst_rank), raise_func)
        with self.assertRaisesRegex(Exception, "ValueError"):
            fut.wait()

    @dist_init
    def test_script_function_exception(self):
        dst_rank = (self.rank + 1) % self.world_size

        with self.assertRaisesRegex(Exception, "no_args"):
            ret = rpc.rpc_sync("worker{}".format(dst_rank), no_args, args=(10,))

        with self.assertRaisesRegex(Exception, r"no_args\(\) expected at most 0 argument"):
            rref = rpc.remote("worker{}".format(dst_rank), no_args, args=(10,))

    @dist_init
    def test_script_functions_not_supported(self):
        # Right now _rpc_sync_torchscript does not accept annotated torchscript
        # class name or script module class name or their class method names.
        # But rpc_sync still accepts script class name and run it in
        # the same code path as python call.
        # Currently neither rpc_sync or _rpc_sync_torchscript is allowed to
        # accept script module and script module method.
        n = self.rank + 1
        dst_rank = n % self.world_size
        with self.assertRaisesRegex(RuntimeError, "attempted to get undefined function"):
            ret = rpc._rpc_sync_torchscript(
                'worker{}'.format(dst_rank),
                _qualified_name(MyScriptClass),
                args=())
        ret = rpc.rpc_sync(
            'worker{}'.format(dst_rank), MyScriptClass, args=())

        with self.assertRaisesRegex(RuntimeError, "attempted to get undefined function"):
            ret = rpc._rpc_sync_torchscript(
                'worker{}'.format(dst_rank),
                _qualified_name(MyScriptModule),
                args=())

        with self.assertRaisesRegex(RuntimeError, "attempted to get undefined function"):
            ret = rpc._rpc_sync_torchscript(
                'worker{}'.format(dst_rank),
                _qualified_name(MyScriptModule().my_method),
                args=())
        # Python 3.5 and Python 3.6 throw different error message, the only
        # common word can be greped is "pickle".
        with self.assertRaisesRegex(Exception, "pickle"):
            ret = rpc.rpc_sync(
                'worker{}'.format(dst_rank),
                MyScriptModule().my_method,
                args=())

    @dist_init
    def test_nested_rpc(self):
        n = self.rank + 1
        dst_rank = n % self.world_size
        ret = rpc.rpc_sync(
            "worker{}".format(dst_rank),
            nested_rpc,
            args=("worker{}".format(self.rank),),
        )
        self.assertEqual(ret, torch.ones(2, 2) + 1)

    def _stress_test_rpc(self, f, repeat=1000, args=()):
        n = self.rank + 1
        dst_rank = n % self.world_size
        futs = []
        tik = time.time()
        for _ in range(repeat):
            fut = rpc.rpc_async("worker{}".format(dst_rank), f, args=args)
            futs.append(fut)

        for fut in futs:
            self.assertEqual(fut.wait(), 0)
        tok = time.time()
        print(
            "Rank {} finished testing {} {} times in {} seconds.".format(
                self.rank, f.__name__, repeat, tok - tik
            )
        )

    @dist_init
    def test_stress_light_rpc(self):
        self._stress_test_rpc(light_rpc)

    @dist_init
    def test_stress_heavy_rpc(self):
        self._stress_test_rpc(heavy_rpc, repeat=20, args=(torch.ones(100, 100),))

    @dist_init
    def test_builtin_remote_ret(self):
        n = self.rank + 1
        dst_rank = n % self.world_size
        rref = rpc.remote(
            "worker{}".format(dst_rank),
            torch.add,
            args=(torch.ones(n, n), torch.ones(n, n)),
        )
        self.assertEqual(rref.to_here(), torch.ones(n, n) * 2)

    def _test_multi_remote_call(self, fn, args_fn=lambda x: (), kwargs_fn=lambda x: {}):
        m = 10
        n = self.rank + 1
        dst_rank = n % self.world_size
        rrefs = []
        expected = []
        for i in range(m):
            n = n + i
            rrefs.append(
                rpc.remote(
                    "worker{}".format(dst_rank),
                    fn,
                    args=args_fn(n),
                    kwargs=kwargs_fn(n),
                )
            )
            expected.append(fn(*args_fn(n), **kwargs_fn(n)))

        for i in range(m):
            self.assertEqual(rrefs[i].to_here(), expected[i])

    @dist_init
    def test_multi_builtin_remote_ret(self):
        def args_fn(n):
            return (torch.ones(n, n), torch.ones(n, n))

        self._test_multi_remote_call(torch.add, args_fn=args_fn)

    @dist_init
    def test_py_udf_remote(self):
        n = self.rank + 1
        dst_rank = n % self.world_size
        rref = rpc.remote(
            "worker{}".format(dst_rank),
            my_function,
            kwargs={"a": n, "b": n + 1, "c": n + 2},
        )
        self.assertEqual(rref.to_here(), my_function(n, n + 1, n + 2))

    @dist_init
    def test_multi_py_udf_remote(self):
        def kwargs_fn(n):
            return {"a": torch.ones(n, n), "b": torch.ones(n, n), "c": torch.ones(n, n)}

        self._test_multi_remote_call(my_function, kwargs_fn=kwargs_fn)

    @dist_init
    def test_py_rref_args(self):
        n = self.rank + 1
        dst_rank = n % self.world_size
        rref_a = rpc.remote(
            "worker{}".format(dst_rank), torch.add, args=(torch.ones(n, n), 2)
        )
        rref_b = rpc.remote(
            "worker{}".format(dst_rank), torch.add, args=(torch.ones(n, n), 1)
        )
        rref_c = rpc.remote(
            "worker{}".format(dst_rank), my_rref_function, args=(rref_a, rref_b)
        )
        self.assertEqual(rref_c.to_here(), torch.ones(n, n) + 4)

    @dist_init
    def test_py_rref_args_user_share(self):
        n = self.rank + 1
        owner_rank = n % self.world_size
        user_rank = (n + 1) % self.world_size
        rref_a = rpc.remote(
            "worker{}".format(owner_rank), my_function, args=(torch.ones(n, n), 2, 0)
        )
        rref_b = rpc.remote(
            "worker{}".format(owner_rank), my_function, args=(torch.ones(n, n), 1, 0)
        )
        rref_c = rpc.remote(
            "worker{}".format(user_rank), my_rref_function, args=(rref_a, rref_b)
        )
        self.assertEqual(rref_c.to_here(), torch.ones(n, n) + 4)

    @dist_init
    def test_py_rpc_rref_args(self):
        n = self.rank + 1
        dst_rank = n % self.world_size
        rref_a = rpc.remote(
            "worker{}".format(dst_rank), my_function, args=(torch.ones(n, n), 2, 0)
        )
        rref_b = rpc.remote(
            "worker{}".format(dst_rank), my_function, args=(torch.ones(n, n), 1, 0)
        )

        c = rpc.rpc_sync(
            "worker{}".format(dst_rank), my_rref_function, args=(rref_a, rref_b)
        )

        self.assertEqual(c, torch.ones(n, n) + 4)

    @dist_init
    def test_nested_remote(self):
        n = self.rank + 1
        dst_rank1 = n % self.world_size
        dst_rank2 = (n + 1) % self.world_size

        rref = rpc.remote(
            "worker{}".format(dst_rank1),
            nested_remote,
            args=("worker{}".format(dst_rank2),),
        )
        self.assertEqual(rref.to_here(), torch.ones(2, 2) + 3)

    @dist_init
    def test_nested_rref(self):
        n = self.rank + 1
        dst_rank1 = n % self.world_size
        dst_rank2 = (n + 1) % self.world_size
        rref_of_rrefs = rpc.remote(
            "worker{}".format(dst_rank1),
            nested_rref,
            args=("worker{}".format(dst_rank2),),
        )

        # Say C has 2 OwnerRRefs.
        # B has 2 UserRRefs to those 2 OwnerRRefs, respectively.
        # This call is effectively A asking B to share it's 2 UserRRefs.
        rrefs = rref_of_rrefs.to_here()

        self.assertEqual(len(rrefs), 2)
        self.assertEqual(rrefs[0].to_here(), torch.ones(2, 2) + 1)
        self.assertEqual(rrefs[1].to_here(), torch.ones(2, 2) + 2)

    @dist_init
>>>>>>> 77594dd0
    def test_nested_rref_stress(self):
        # if self.rank != 0:
        #     return

        n = self.rank + 1
        dst_rank1 = n % self.world_size
        dst_rank2 = (n + 1) % self.world_size
        all_rrefs = []
        for _ in range(20):
            all_rrefs.append(
                rpc.remote(
                    "worker{}".format(dst_rank1),
                    nested_rref,
                    args=("worker{}".format(dst_rank2),),
                )
            )

        for i in range(20):
            rref_of_rrefs = all_rrefs[i]
            rrefs = rref_of_rrefs.to_here()
            self.assertEqual(len(rrefs), 2)
            self.assertEqual(rrefs[0].to_here(), torch.ones(2, 2) + 1)
            self.assertEqual(rrefs[1].to_here(), torch.ones(2, 2) + 2)

<<<<<<< HEAD
        print("A got children forks.")
=======
    @dist_init
    def test_multi_layer_nested_async_rpc(self):
        # This test will exit right away, but there will be a chain of async
        # RPCs. The termination algorithm should detect those messages properly.
        # Otherwise, some peer could exit early, leaving others to timeout
        # errors or connection closed errors.
        ttl = 20
        n = self.rank + 1
        dst_rank = n % self.world_size

        multi_layer_nested_async_rpc(dst_rank, self.world_size, ttl)

    @dist_init
    def test_remote_with_exception(self):
        n = self.rank + 1
        dst_rank = n % self.world_size
        # check ref to other workers
        rref = rpc.remote("worker{}".format(dst_rank), raise_func)
        with self.assertRaisesRegex(Exception, "ValueError"):
            rref.to_here()
        # check ref to itself
        rref = rpc.remote("worker{}".format(self.rank), no_result, args=(10,))
        with self.assertRaisesRegex(Exception, "TypeError"):
            rref.to_here()

    @dist_init
    def test_rpc_return_rref(self):
        n = self.rank + 1
        dst_rank1 = n % self.world_size
        dst_rank2 = (n + 1) % self.world_size
        rref = rpc.rpc_sync(
            "worker{}".format(dst_rank1),
            rpc_return_rref,
            args=("worker{}".format(dst_rank2),),
        )
        self.assertEqual(rref.to_here(), torch.ones(2, 2) + 1)

    @dist_init
    def test_rref_forward_chain(self):
        ttl = 8
        n = self.rank + 1
        dst_rank = n % self.world_size

        rref = rpc.remote(
            "worker{}".format(dst_rank), torch.add, args=(torch.ones(n, n), 1)
        )

        ret_rref = rref_forward_chain(dst_rank, self.world_size, rref, ttl)

        for i in range(ttl):
            self.assertEqual(len(ret_rref), 1)
            ret_rref = ret_rref[0].to_here()

        ret = ret_rref
        self.assertEqual(ret, torch.add(torch.ones(n, n), 1))

    @dist_init
    def test_local_rref_no_fork(self):
        local_rref = RRef(35)
        self.assertEqual(local_rref.local_value(), 35)

    @dist_init
    def test_local_value_not_on_owner(self):
        # ensure that an error message is thrown if a user tries to call
        # local_value() on a non-owning node.
        next_rank = (self.rank + 1) % self.world_size
        rref = rpc.remote("worker{}".format(next_rank), torch.add, args=(
            torch.ones(1), torch.ones(1)))
        with self.assertRaisesRegex(RuntimeError, "Call it on worker{}".format(next_rank)):
            rref.local_value()

    @dist_init
    def test_return_local_rrefs(self):
        n = self.rank + 1
        dst_rank = n % self.world_size

        rref_list = rpc.rpc_sync(
            "worker{}".format(dst_rank), get_rref_list, args=(
                [1, 2, 3], ))

        for rref in rref_list:
            rpc.rpc_sync(rref.owner(), _call_method_on_rref, args=(
                MyClass.increment_value, rref, 10))

        rets = [
            rpc.rpc_sync(rref.owner(), _call_method_on_rref, args=(
                MyClass.get_value, rref))
            for rref in rref_list]

        self.assertEqual(rets, [11, 12, 13])

    @dist_init
    def test_owner_equality(self):
        a = RRef(40)
        b = RRef(50)

        other_rank = (self.rank + 1) % self.world_size
        other_a = rpc.remote(
            "worker{}".format(other_rank), torch.add, args=(torch.ones(1), 1)
        )
        other_b = rpc.remote(
            "worker{}".format(other_rank), torch.add, args=(torch.ones(1), 1)
        )
        other_a.to_here()  # to ensure clean termination
        other_b.to_here()

        self.assertNotEqual(a.owner(), 23)
        self.assertEqual(other_a.owner(), other_b.owner())
        self.assertNotEqual(a.owner(), other_a.owner())
        self.assertEqual(other_a.owner(), other_a.owner())
        self.assertEqual(other_a.owner(), other_b.owner())
        self.assertEqual(a.owner(), a.owner())
        self.assertEqual(a.owner(), b.owner())
        self.assertEqual(a.owner(), rpc.get_worker_info())
        x = dict()
        x[a.owner()] = a
        x[other_a.owner()] = other_a
        self.assertEqual(x[a.owner()], a)
        self.assertEqual(x[b.owner()], a)
        self.assertEqual(x[other_a.owner()], other_a)
        self.assertEqual(x[other_b.owner()], other_a)
        self.assertEqual(len(x), 2)

    @dist_init
    def test_pass_local_rrefs(self):
        n = self.rank + 1
        dst_rank = n % self.world_size
        dst_worker = "worker{}".format(dst_rank)

        rref = RRef(40)
        self.assertEqual(
            rpc.rpc_sync(
                dst_worker, add_rref_to_value, args=(rref, 50)), 90)
        self.assertEqual(
            rpc.rpc_async(
                dst_worker, add_rref_to_value, args=(rref, 50)).wait(), 90)
        self.assertEqual(
            rpc.remote(
                dst_worker,
                add_rref_to_value,
                args=(rref, 50)).to_here(), 90)

    @dist_init
    def test_remote_same_worker(self):
        n = self.rank + 1
        dst_rank = n % self.world_size
        rref_a = rpc.remote(
            "worker{}".format(dst_rank), torch.add, args=(torch.ones(n, n), 2)
        )
        rref_b = rpc.remote(
            "worker{}".format(dst_rank), torch.add, args=(torch.ones(n, n), 1)
        )
        rref_c = rpc.remote(
            "worker{}".format(dst_rank), my_rref_function, args=(rref_a, rref_b)
        )
        self.assertEqual(rref_c.to_here(), torch.ones(n, n) + 4)

    @dist_init(setup_rpc=True)
    def test_call_method_on_rref(self):
        """
        Tests that it is possible to call an instance method on a remote objet
        by using rref.owner() as destination of the call.
        """
        vals = [10, 2, 5, 7]
        dst_rank = (self.rank + 1) % self.world_size
        dst_worker = "worker{}".format(dst_rank)

        # creates a remote object
        rref = rpc.remote(dst_worker, MyClass, args=(vals[0], ))

        # modifies state of the remote object
        rpc.rpc_sync(rref.owner(), _call_method_on_rref, args=(
            MyClass.increment_value, rref, vals[1]))
        rpc.rpc_async(rref.owner(), _call_method_on_rref, args=(
            MyClass.increment_value, rref, vals[2])).wait()
        rpc.remote(rref.owner(), _call_method_on_rref, args=(
            MyClass.increment_value, rref, vals[3])).to_here()

        # queries state of the remote object
        result = rpc.rpc_sync(dst_worker, _call_method_on_rref, args=(
            MyClass.get_value, rref))

        self.assertEqual(result, sum(vals))

    # Notice `rpc.api.shutdown()` accesses `_delete_all_user_rrefs`
    # through `torch.distributed.rpc.api`, so patching
    # `torch.distributed.rpc._delete_all_user_rrefs` will not help.
    @mock.patch.object(torch.distributed.rpc.api, "_delete_all_user_rrefs")
    def _test_rref_leak(self, _mock_delete_all_user_rrefs, ignore_leak):
        rpc.init_rpc(
            name="worker{}".format(self.rank),
            backend=self.rpc_backend,
            rank=self.rank,
            world_size=self.world_size,
            rpc_backend_options=self.rpc_backend_options,
        )

        initialize_pg(self.init_method, self.rank, self.world_size)
        # Wait for all init to complete.
        dist.barrier()

        rref = rpc.remote(
            "worker{}".format((self.rank + 1) % self.world_size),
            torch.add,
            args=(torch.ones(2, 2), 1)
        )

        # This is to ensure the RRef creation request is processed on
        # owner node before calling `shutdown()`.
        rref.to_here()

        import torch.distributed.rpc.api as api
        if ignore_leak:
            api._ignore_rref_leak = True
            rpc.shutdown(graceful=True)
        else:
            api._ignore_rref_leak = False
            with self.assertRaisesRegex(RuntimeError, "Leaking RRef"):
                rpc.shutdown(graceful=True)

    @dist_init(setup_rpc=False)
    def test_rref_leak(self):
        self._test_rref_leak(ignore_leak=False)

    @dist_init(setup_rpc=False)
    def test_ignore_rref_leak(self):
        self._test_rref_leak(ignore_leak=True)

    @dist_init
    def test_rref_str(self):
        rref1 = RRef(self.rank)
        id_class = "GloballyUniqueId"
        self.assertEqual(
            "OwnerRRef({}({}, 0))".format(id_class, self.rank),
            rref1.__str__()
        )

        dst_rank = (self.rank + 1) % self.world_size
        rref2 = rpc.remote("worker{}".format(dst_rank), torch.add, args=(torch.ones(2, 2), 1))
        self.assertEqual(
            rref2.__str__(),
            "UserRRef(RRefId = {0}({1}, 1), ForkId = {0}({1}, 2))".format(id_class, self.rank)
        )

    @dist_init
    def test_rref_context_debug_info(self):
        # This test checks local states that are modified by remote workers.
        # This means that we would need barrier before and after every check.
        # The barrier before the check makes sure that all previous states are
        # cleared globally, the barrier after ensures that no following states
        # change gets into the current check.
        initialize_pg(self.init_method, self.rank, self.world_size)

        # Check 1: local RRef does not update owners_ map or add a pending user.
        #################################################

        rref1 = RRef(self.rank)

        # don't need a barrier here as local RRef is handled by this thread
        info = _rref_context_get_debug_info()
        self.assertIn("num_owner_rrefs", info)
        self.assertIn("num_pending_users", info)
        # RRef on local value is not added to context until shared across RPC
        self.assertEqual(0, int(info["num_owner_rrefs"]))
        self.assertEqual(0, int(info["num_pending_users"]))
        # barrier after the check 1
        dist.barrier()

        # Check 2: Sharing RRef as an arg should update owners_ map
        ###########################################################

        dst_rank = (self.rank + 1) % self.world_size
        rpc.rpc_sync(
            "worker{}".format(dst_rank),
            set_global_rref,
            args=(rref1,)
        )

        # barrier before check 2
        dist.barrier()

        info = _rref_context_get_debug_info()
        self.assertIn("num_owner_rrefs", info)
        self.assertEqual(1, int(info["num_owner_rrefs"]))
        # no pending users since the fork is finished
        self.assertEqual(0, int(info["num_pending_users"]))
        # barrier after check 2
        dist.barrier()

        # clear states for check 2
        rpc.rpc_sync("worker{}".format(dst_rank), clear_global_rref)

        # Check 3: rpc.remote call should update owners_ map
        ####################################################
        rref2 = rpc.remote(
            "worker{}".format(dst_rank),
            torch.add,
            args=(torch.ones(2, 2), 1)
        )
        rref3 = rpc.remote(
            "worker{}".format(dst_rank),
            torch.add,
            args=(torch.ones(2, 2), 1)
        )
        rref2.to_here()
        rref3.to_here()

        # barrier before check 3
        dist.barrier()

        info = _rref_context_get_debug_info()
        self.assertIn("num_owner_rrefs", info)
        self.assertEqual(2, int(info["num_owner_rrefs"]))
        # no pending users since the fork is finished
        self.assertEqual(0, int(info["num_pending_users"]))

        # barrier after check 3
        dist.barrier()

    @dist_init
    def test_disable_gil_profiling(self):
        # test that rpc.enable_gil_profilig(false) will result in
        # GIL wait time not being recorded.

        # GIL profiling should be disabled by default.
        dst_rank = (self.rank + 1) % self.world_size
        rpc.rpc_sync("worker{}".format(dst_rank), torch.add, args=(torch.ones(1), torch.ones(1)))
        info = rpc.api._get_current_rpc_agent().get_debug_info()
        self.assertRaises(KeyError, lambda: info["agent.gil_average_wait_time_us"])
        rpc.enable_gil_profiling(True)
        rpc.rpc_sync("worker{}".format(dst_rank), torch.add, args=(torch.ones(1), torch.ones(1)))
        info = rpc.api._get_current_rpc_agent().get_debug_info()
        self.assertIn("agent.gil_average_wait_time_us", info)

    @dist_init
    @requires_process_group_agent("PROCESS_GROUP rpc backend specific test, skip")
    def test_process_group_debug_info(self):
        rpc.enable_gil_profiling(True)
        initialize_pg(self.init_method, self.rank, self.world_size)
        NUM_THREAD = self.rpc_backend_options.num_send_recv_threads

        info = rpc.api._get_current_rpc_agent().get_debug_info()
        self.assertIn("agent.num_pending_requests", info)
        self.assertIn("agent.thread_pool_size", info)
        self.assertIn("agent.num_idle_threads", info)
        self.assertIn("agent.gil_average_wait_time_us", info)
        self.assertEqual(int(info["agent.num_pending_requests"]), 0)
        self.assertEqual(int(info["agent.thread_pool_size"]), NUM_THREAD)
        self.assertEqual(int(info["agent.num_idle_threads"]), NUM_THREAD)
        # for the above check, add a barrier to ensure that another worker
        # cannot send a request before we check num_idle_threads, since we'd
        # use up an idle thread if we start processing that request.
        dist.barrier()
        dst_rank = (self.rank + 1) % self.world_size
        fut = rpc.rpc_async(
            "worker{}".format(dst_rank),
            set_and_check_done,
            args=(dst_rank,)
        )
        # blocks until the request arrives
        self.assertEqual(self.rank, VALUE_FUTURE.result())

        info = rpc.api._get_current_rpc_agent().get_debug_info()
        self.assertIn("agent.num_pending_requests", info)
        self.assertIn("agent.thread_pool_size", info)
        self.assertIn("agent.num_idle_threads", info)
        self.assertIn("agent.gil_average_wait_time_us", info)
        self.assertGreaterEqual(float(info["agent.gil_average_wait_time_us"]), 0)
        self.assertEqual(int(info["agent.num_pending_requests"]), 1)
        self.assertEqual(int(info["agent.thread_pool_size"]), NUM_THREAD)
        num_idle_threads = int(info["agent.num_idle_threads"])
        # as we cannot know for sure whether the send thread has returned, there
        # might be either 1 or 2 busy threads
        self.assertTrue(num_idle_threads in [NUM_THREAD - 1, NUM_THREAD - 2])

        # add a barrier to make sure the request is not finished before checking
        # num_pending_requests
        dist.barrier()

        DONE_FUTURE.set_result(self.rank)
        self.assertEqual(dst_rank, fut.wait())

        # add a barrier to make sure the dst_rank has finished processing the
        # request
        dist.barrier()

        info = rpc.api._get_current_rpc_agent().get_debug_info()
        self.assertIn("agent.num_pending_requests", info)
        self.assertIn("agent.thread_pool_size", info)
        self.assertIn("agent.num_idle_threads", info)
        self.assertEqual(int(info["agent.num_pending_requests"]), 0)
        self.assertEqual(int(info["agent.thread_pool_size"]), NUM_THREAD)

        for retry in range(3):
            # even if the future has completed, there is no guarantee that
            # the local send/recv threads would have finished. We try three
            # times. (NB: this might potentially be flaky. If flakiness does
            # occur, then we have to relax the assert.)
            info = rpc.api._get_current_rpc_agent().get_debug_info()
            if int(info["agent.num_idle_threads"]) == NUM_THREAD:
                break
            time.sleep(0.1)
        self.assertEqual(int(info["agent.num_idle_threads"]), NUM_THREAD)

        # add a barrier to make sure SHUTDOWN message is not sent
        dist.barrier()

    @dist_init(setup_rpc=False)
    @requires_process_group_agent("PROCESS_GROUP rpc backend specific test, skip")
    def test_local_shutdown(self):
        # test that we can start RPC and then immediately locally shutdown
        # without sending any messages.
        rpc.init_rpc(
            name="worker%d" % self.rank,
            backend=self.rpc_backend,
            rank=self.rank,
            world_size=self.world_size,
            rpc_backend_options=self.rpc_backend_options,
        )
        # pass in graceful=False to ensure that we don't wait for other workers.
        rpc.shutdown(graceful=False)

    @dist_init
    @unittest.skip("Test is flaky. see https://github.com/pytorch/pytorch/issues/31846")
    def test_debug_info(self):
        # only test keys in this test case. Values should be covered by
        # individual module debug info tests
        import torch.distributed.autograd as dist_autograd

        info = _get_debug_info()
        rref_info = _rref_context_get_debug_info()
        agent_info = rpc.api._get_current_rpc_agent().get_debug_info()
        autograd_info = dist_autograd._get_debug_info()
        common_keys = rref_info.keys() & agent_info.keys() & autograd_info.keys()
        self.assertEqual(0, len(common_keys))
        expected = {}
        expected.update(rref_info)
        expected.update(agent_info)
        expected.update(autograd_info)
        self.assertEqual(expected.keys(), info.keys())

    @dist_init(setup_rpc=False)
    @unittest.skipIf(IS_MACOS,
                     "Test is flaky on MacOS, see https://github.com/pytorch/pytorch/issues/32019")
    def test_handle_send_exceptions(self):
        # test that if a callee node has gone down, we raise an appropriate
        # exception instead of just crashing.
        rpc.init_rpc(
            name="worker%d" % self.rank,
            backend=rpc.backend_registry.BackendType[
                torch.testing._internal.dist_utils.TEST_CONFIG.rpc_backend_name
            ],
            rank=self.rank,
            world_size=self.world_size,
            rpc_backend_options=self.rpc_backend_options,
        )
        # This barrier is needed to ensure that some workers do not exit before
        # others have been brought up, for non ProcessGroupAgent backends.
        initialize_pg(self.init_method, self.rank, self.world_size)
        dist.barrier()

        if self.rank == 1:
            dst_rank = (self.rank + 1) % self.world_size
            dst_worker = "worker{}".format(dst_rank)
            # allow destination worker to exit without joining
            wait_until_node_failure(dst_rank)
            fut = rpc.rpc_async(dst_worker, torch.add, args=(torch.ones(1), 3))
            error_str = (
                "Encountered exception in ProcessGroupAgent::enqueueSend"
                if self.rpc_backend == rpc.backend_registry.BackendType.PROCESS_GROUP
                else "(Request aborted during client shutdown)|"
                     "(worker.: Error in reponse from worker.: server shutting down)")
            with self.assertRaisesRegex(RuntimeError, error_str):
                fut.wait()
        # exit all workers non-gracefully.
        rpc.shutdown(graceful=False)

    @dist_init(setup_rpc=False)
    @requires_process_group_agent("PROCESS_GROUP rpc backend specific test, skip")
    def test_local_shutdown_with_rpc(self):
        # test that we can start RPC, send RPCs, and then run local shutdown.
        rpc.init_rpc(
            name="worker%d" % self.rank,
            backend=self.rpc_backend,
            rank=self.rank,
            world_size=self.world_size,
            rpc_backend_options=self.rpc_backend_options,
        )
        n = self.rank + 1
        dst_rank = n % self.world_size
        rpc.rpc_sync(
            "worker{}".format(dst_rank),
            torch.add,
            args=(torch.ones(n, n), torch.ones(n, n)),
        )
        # A barrier is needed to ensure that all RPCs are processed.
        # Otherwise, some RPCs can timeout since the receiving end
        # has terminated.
        initialize_pg(self.init_method, self.rank, self.world_size)
        dist.barrier()
        # pass in graceful=False to ensure that we don't wait for other workers.
        rpc.shutdown(graceful=False)

    @dist_init(setup_rpc=False)
    @requires_process_group_agent("PROCESS_GROUP rpc backend specific test, skip")
    def test_wait_all_workers_and_shutdown(self):
        # This tests ensures that both rpc._wait_all_workers() and rpc.shutdown() can be
        # called without errors being raised due to attempting to shut down
        # multiple times.
        rpc.init_rpc(
            name="worker%d" % self.rank,
            backend=self.rpc_backend,
            rank=self.rank,
            world_size=self.world_size,
            rpc_backend_options=self.rpc_backend_options
        )
        from torch.distributed.rpc.api import _wait_all_workers
        # intentional call to internal _wait_all_workers.
        _wait_all_workers()
        rpc.shutdown(graceful=False)

    @dist_init(setup_rpc=False)
    def test_get_rpc_timeout(self):
        timeout = timedelta(seconds=1)

        # A new `RpcBackendOptions` is constructed
        # when accessing `self.rpc_backend_options`.
        rpc_backend_options = self.rpc_backend_options
        rpc_backend_options.rpc_timeout = timeout

        rpc.init_rpc(
            name="worker{}".format(self.rank),
            backend=self.rpc_backend,
            rank=self.rank,
            world_size=self.world_size,
            rpc_backend_options=rpc_backend_options,
        )
        set_timeout = rpc.get_rpc_timeout()
        self.assertEqual(timeout, set_timeout)
        rpc.shutdown()

    @dist_init
    @requires_process_group_agent("PROCESS_GROUP rpc backend specific test, skip")
    def test_rpc_timeouts(self):
        dst_rank = (self.rank + 1) % self.world_size
        rpc._set_rpc_timeout(timedelta(milliseconds=1))
        # futures should time out and be marked with an exception indicating it as such.
        futs = [rpc.rpc_async("worker{}".format(dst_rank), my_sleep_func, args=()) for _ in range(10)]
        for fut in futs:
            with self.assertRaisesRegex(RuntimeError, "RPC ran for more than"):
                fut.wait()

        # ensure that if a new timeout is set old futures don't time out but new ones do.
        rpc._set_rpc_timeout(timedelta(seconds=200))
        # create a longstanding RPC.
        fut1 = rpc.rpc_async("worker{}".format(dst_rank), my_sleep_func, args=(1,))
        # now, set a short timeout.
        rpc._set_rpc_timeout(timedelta(milliseconds=1))
        # f2 should time out, f should not.
        fut2 = rpc.rpc_async("worker{}".format(dst_rank), my_sleep_func, args=(1,))
        with self.assertRaises(RuntimeError):
            fut2.wait()
        fut1.wait()

        # future should run to completion if the timeout is zero.
        rpc._set_rpc_timeout(timedelta(seconds=0))
        rpc.rpc_async("worker{}".format(dst_rank), my_sleep_func, args=()).wait()

        # reset to default timeout so shutdown messages can process cleanly.
        rpc._set_rpc_timeout(rpc.constants.DEFAULT_RPC_TIMEOUT)

    def test_requires_process_group_agent_decorator(self):
        @requires_process_group_agent("test_func did not run")
        def test_func():
            return "expected result"

        if torch.testing._internal.dist_utils.TEST_CONFIG.rpc_backend_name == "PROCESS_GROUP":
            self.assertEqual(test_func(), "expected result")

    def test_dist_init_decorator(self):
        @dist_init(setup_rpc=False)
        def test_func(self):
            return "expected result"

        self.assertEqual(test_func(self), "expected result")

        @dist_init
        def test_func(self):
            return "expected result"

        self.assertEqual(test_func(self), "expected result")

    def test_use_rpc_pickler(self):
        class TestPickler():
            pass
        test_pickler = TestPickler()
        with _use_rpc_pickler(test_pickler):
            self.assertTrue(torch.distributed.rpc.api._default_pickler is test_pickler)
        self.assertTrue(torch.distributed.rpc.api._default_pickler is _internal_rpc_pickler)
>>>>>>> 77594dd0
<|MERGE_RESOLUTION|>--- conflicted
+++ resolved
@@ -268,752 +268,6 @@
 )
 class RpcTest(RpcAgentTestFixture):
     @dist_init
-<<<<<<< HEAD
-=======
-    def test_worker_id(self):
-        n = self.rank + 1
-        peer_rank = n % self.world_size
-        self_worker_info = rpc.get_worker_info()
-        peer_worker_info = rpc.get_worker_info("worker{}".format(peer_rank))
-
-        self.assertEqual(self_worker_info.name, "worker{}".format(self.rank))
-        self.assertEqual(peer_worker_info.name, "worker{}".format(peer_rank))
-
-        with self.assertRaisesRegex(RuntimeError, "Unknown destination worker"):
-            unknown_worker_id = rpc.get_worker_info("WorkerUnknown")
-
-    @dist_init
-    def test_get_worker_infos(self):
-        worker_infos = rpc.api._get_current_rpc_agent().get_worker_infos()
-
-        worker_names = {
-            worker_info.name for worker_info in worker_infos
-        }
-        expected_worker_names = {
-            "worker{}".format(rank) for rank in range(self.world_size)
-        }
-        self.assertEqual(worker_names, expected_worker_names)
-
-        worker_ids = {
-            worker_info.id for worker_info in worker_infos
-        }
-        expected_worker_ids = {
-            rank for rank in range(self.world_size)
-        }
-        self.assertEqual(worker_ids, expected_worker_ids)
-
-    @dist_init
-    def test_self_add(self):
-        self_worker_info = rpc.get_worker_info()
-        self_worker_name = "worker{}".format(self.rank)
-        fut = rpc.rpc_async(self_worker_info, torch.add, args=(torch.ones(2, 2), 1))
-        ret = rpc.rpc_sync(self_worker_info, torch.add, args=(torch.ones(2, 2), 1))
-        self.assertEqual(fut.wait(), torch.ones(2, 2) + 1)
-        self.assertEqual(ret, torch.ones(2, 2) + 1)
-
-    @dist_init
-    def test_self_py_udf_remote(self):
-        self_worker_info = rpc.get_worker_info()
-        rref = rpc.remote(self_worker_info, my_function, args=(torch.ones(2, 2), 1, 3))
-        self.assertEqual(rref.to_here(), torch.ones(2, 2) + 1 + 3)
-
-    def _test_self_remote_rref_as_rpc_arg(self, dst):
-        self_worker_info = rpc.get_worker_info()
-        rref = rpc.remote(self_worker_info, my_function, args=(torch.ones(2, 2), 1, 3))
-        fut = rpc.rpc_async(dst, add_rref_to_value, args=(rref, torch.ones(2, 2)))
-        ret = rpc.rpc_sync(dst, add_rref_to_value, args=(rref, torch.ones(2, 2) + 1))
-        self.assertEqual(ret, torch.ones(2, 2) + 1 + 3 + torch.ones(2, 2) + 1)
-        self.assertEqual(fut.wait(), torch.ones(2, 2) + 1 + 3 + torch.ones(2, 2))
-
-    @dist_init
-    def test_self_remote_rref_as_rpc_arg(self):
-        dst = "worker{}".format((self.rank + 1) % self.world_size)
-        self._test_self_remote_rref_as_rpc_arg(dst)
-
-    @dist_init
-    def test_self_remote_rref_as_self_rpc_arg(self):
-        self._test_self_remote_rref_as_rpc_arg(rpc.get_worker_info())
-
-    def _test_self_remote_rref_as_remote_arg(self, dst):
-        self_worker_info = rpc.get_worker_info()
-        rref = rpc.remote(self_worker_info, my_function, args=(torch.ones(2, 2), 1, 3))
-        ret_rref = rpc.remote(dst, add_rref_to_value, args=(rref, torch.ones(2, 2)))
-        self.assertEqual(ret_rref.to_here(), torch.ones(2, 2) + 1 + 3 + torch.ones(2, 2))
-
-    @dist_init
-    def test_self_remote_rref_as_remote_arg(self):
-        dst = "worker{}".format((self.rank + 1) % self.world_size)
-        self._test_self_remote_rref_as_remote_arg(dst)
-
-    @dist_init
-    def test_self_remote_rref_as_self_remote_arg(self):
-        self._test_self_remote_rref_as_remote_arg(rpc.get_worker_info())
-
-    @mock.patch.object(torch.distributed.autograd, "_init")
-    @mock.patch.object(torch.distributed.rpc.api, "_set_and_start_rpc_agent")
-    @dist_init(setup_rpc=False)
-    def test_register_rpc_backend_and_set_and_start_rpc_backend(
-        self, mock_rpc_agent, mock_dist_autograd_init
-    ):
-        backend_name = "stub_backend"
-
-        backend = rpc.backend_registry.register_backend(
-            backend_name,
-            _stub_construct_rpc_backend_options_handler,
-            _stub_init_rpc_backend_handler,
-        )
-
-        with self.assertRaisesRegex(
-            RuntimeError, "^RPC backend .+: already registered$"
-        ):
-            backend = rpc.backend_registry.register_backend(
-                backend_name,
-                _stub_construct_rpc_backend_options_handler,
-                _stub_init_rpc_backend_handler,
-            )
-
-        rpc.init_rpc(
-            name="worker1",
-            backend=backend,
-            rank=self.rank,
-            world_size=self.world_size,
-            rpc_backend_options=self.rpc_backend_options,
-        )
-
-    @requires_process_group_agent("PROCESS_GROUP rpc backend specific test, skip")
-    @dist_init(setup_rpc=False)
-    def test_duplicate_name(self):
-        with self.assertRaisesRegex(RuntimeError, "is not unique"):
-            store, _, _ = next(torch.distributed.rendezvous(
-                self.init_method, rank=self.rank, world_size=self.world_size
-            ))
-            rpc.api._init_rpc_backend(
-                backend=self.rpc_backend,
-                store=store,
-                name="duplicate_name",
-                rank=self.rank,
-                world_size=self.world_size,
-                rpc_backend_options=self.rpc_backend_options,
-            )
-
-    @dist_init(setup_rpc=False)
-    def test_reinit(self):
-        rpc.init_rpc(
-            name="worker{}".format(self.rank),
-            backend=self.rpc_backend,
-            rank=self.rank,
-            world_size=self.world_size,
-            rpc_backend_options=self.rpc_backend_options,
-        )
-
-        initialize_pg(self.init_method, self.rank, self.world_size)
-        # Wait for all init to complete.
-        dist.barrier()
-
-        with self.assertRaisesRegex(RuntimeError, "is already initialized"):
-            rpc.init_rpc(
-                name="worker{}".format(self.rank),
-                backend=self.rpc_backend,
-                rank=self.rank,
-                world_size=self.world_size,
-                rpc_backend_options=self.rpc_backend_options,
-            )
-        rpc.shutdown()
-
-    @dist_init(setup_rpc=False)
-    def test_invalid_names(self):
-        from torch.distributed.rpc import WorkerInfo
-        worker_id = 0
-        with self.assertRaisesRegex(RuntimeError, "Worker name must match"):
-            info = WorkerInfo("abc*", worker_id)
-
-        with self.assertRaisesRegex(RuntimeError, "Worker name must match"):
-            info = WorkerInfo(" ", worker_id)
-
-        with self.assertRaisesRegex(RuntimeError, "must be non-empty"):
-            info = WorkerInfo("", worker_id)
-
-        # If the number in the message does not match, it is likely that the
-        # value of MAX_NAME_LEN in RPC WorkerInfo has changed.
-        with self.assertRaisesRegex(RuntimeError, "shorter than 128"):
-            info = WorkerInfo("".join(["a" for i in range(500)]), worker_id)
-
-    @dist_init
-    def test_add(self):
-        n = self.rank + 1
-        dst_rank = n % self.world_size
-        ret = rpc.rpc_sync(
-            "worker{}".format(dst_rank),
-            torch.add,
-            args=(torch.ones(n, n), torch.ones(n, n)),
-        )
-        self.assertEqual(ret, torch.ones(n, n) * 2)
-
-    @dist_init
-    def test_add_with_id(self):
-        n = self.rank + 1
-        dst_rank = n % self.world_size
-        workder_info = rpc.get_worker_info("worker{}".format(dst_rank))
-
-        ret = rpc.rpc_sync(
-            workder_info, torch.add, args=(torch.ones(n, n), torch.ones(n, n))
-        )
-        self.assertEqual(ret, torch.ones(n, n) * 2)
-
-    @dist_init
-    def test_scalar_add(self):
-        n = self.rank + 1
-        dst_rank = n % self.world_size
-        ret = rpc.rpc_sync(
-            "worker{}".format(dst_rank), torch.add, args=(torch.ones(n, n), n)
-        )
-        self.assertEqual(ret, (torch.ones(n, n) + n))
-
-    @dist_init
-    def test_async_add(self):
-        n = self.rank + 1
-        dst_rank = n % self.world_size
-        fut = rpc.rpc_async(
-            "worker{}".format(dst_rank),
-            torch.add,
-            args=(torch.ones(n, n), torch.ones(n, n)),
-        )
-        self.assertEqual(fut.wait(), torch.ones(n, n) * 2)
-
-    @dist_init
-    def test_nonzero(self):
-        n = self.rank + 1
-        dst_rank = n % self.world_size
-        x = torch.ones(self.world_size, self.world_size)
-        x[self.rank][self.rank] = 0
-        ret = rpc.rpc_sync("worker{}".format(dst_rank), torch.nonzero, args=(x,))
-        self.assertEqual(ret, x.nonzero())
-
-    @dist_init
-    def test_multi_rpc(self):
-        dst_rank = (self.rank + 1) % self.world_size
-        for i in range(20):
-            n = i + self.rank + 1
-            ret = rpc.rpc_sync(
-                "worker{}".format(dst_rank),
-                torch.add,
-                args=(torch.ones(n, n), torch.ones(n, n)),
-            )
-            self.assertEqual(ret, torch.ones(n, n) * 2)
-
-    def _run_uneven_workload(self, num_repeat=30):
-        # worker0 drives and waits for worker1 and worker2
-        # throughout the test.
-        if self.rank == 0:
-            self.assertTrue(self.world_size >= 3)
-
-            # Phase 1: Only worker1 has workload.
-            dst = "worker1"
-            futs = []
-            for _ in range(num_repeat):
-                fut = rpc.rpc_async(dst, heavy_rpc, args=(torch.ones(100, 100),))
-                futs.append(fut)
-
-            for fut in futs:
-                fut.wait()
-                self.assertEqual(fut.wait(), 0)
-
-            # Phase 2: Only worker2 has workload.
-            # If join is not correctly implemented,
-            # worker2 should be closed by now.
-            dst = "worker2"
-            futs = []
-            for _ in range(num_repeat):
-                fut = rpc.rpc_async(dst, heavy_rpc, args=(torch.ones(100, 100),))
-                futs.append(fut)
-
-            for fut in futs:
-                fut.wait()
-                self.assertEqual(fut.wait(), 0)
-
-    def test_wait_all_workers(self):
-        rpc.init_rpc(
-            name="worker%d" % self.rank,
-            backend=self.rpc_backend,
-            rank=self.rank,
-            world_size=self.world_size,
-            rpc_backend_options=self.rpc_backend_options,
-        )
-
-        self._run_uneven_workload()
-
-        # worker0 calls this at the end after waiting for RPC responses.
-        # worker1/2 calls this immediately and has some works after it.
-        # worker3 calls this immediately and has no more work.
-        rpc.api._wait_all_workers()
-        rpc.shutdown(graceful=False)
-
-    def test_wait_all_workers_twice(self):
-        rpc.init_rpc(
-            name="worker%d" % self.rank,
-            backend=self.rpc_backend,
-            rank=self.rank,
-            world_size=self.world_size,
-            rpc_backend_options=self.rpc_backend_options,
-        )
-
-        self._run_uneven_workload()
-
-        # worker0 calls this at the end after waiting for RPC responses.
-        # worker1/2 calls this immediately and has some works after it.
-        # worker3 calls this immediately and has no more work.
-        rpc.api._wait_all_workers()
-        rpc.api._wait_all_workers()
-        rpc.shutdown(graceful=False)
-
-    @dist_init
-    def test_graceful_shutdown_with_uneven_workload(self):
-        """Test graceful termination."""
-        self._run_uneven_workload(num_repeat=100)
-
-    @dist_init(setup_rpc=False)
-    def test_shutdown_followed_by_rpc(self):
-        # Initialize RPC.
-        rpc.init_rpc(
-            name="worker%d" % self.rank,
-            backend=self.rpc_backend,
-            rank=self.rank,
-            world_size=self.world_size,
-            rpc_backend_options=self.rpc_backend_options,
-        )
-
-        n = self.rank + 1
-        dst_rank = n % self.world_size
-        ret = rpc.rpc_sync(
-            "worker{}".format(dst_rank),
-            torch.add,
-            args=(torch.ones(n, n), torch.ones(n, n)),
-        )
-        self.assertEqual(ret, torch.ones(n, n) * 2)
-        rpc.shutdown()
-
-        with self.assertRaisesRegex(RuntimeError, "^RPC has not been initialized"):
-            rpc.rpc_sync(
-                "worker{}".format(dst_rank),
-                torch.add,
-                args=(torch.ones(n, n), torch.ones(n, n)),
-            )
-
-    @dist_init
-    def test_expected_src(self):
-        dst_rank = (self.rank + 1) % self.world_size
-        expected_src_rank = (self.rank - 1) % self.world_size
-        ret = rpc.rpc_sync("worker{}".format(dst_rank), set_value, args=(self.rank,))
-        value = VALUE_FUTURE.result()
-        self.assertEqual(value, expected_src_rank)
-
-    @dist_init
-    def test_py_built_in(self):
-        n = self.rank + 1
-        dst_rank = n % self.world_size
-        ret = rpc.rpc_sync("worker{}".format(dst_rank), min, args=(n, n + 1, n + 2))
-        self.assertEqual(ret, min(n, n + 1, n + 2))
-
-    @dist_init
-    def test_py_user_defined(self):
-        n = self.rank + 1
-        dst_rank = n % self.world_size
-        ret = rpc.rpc_sync(
-            "worker{}".format(dst_rank),
-            my_function,
-            kwargs={"a": n, "b": n + 1, "c": n + 2},
-        )
-        self.assertEqual(ret, my_function(n, n + 1, n + 2))
-
-    def _profiler_test_with_rpc(self, rpc_exec_mode, func, args):
-        dst = (self.rank + 1) % self.world_size
-        # only run profiler on rank 1.
-        if self.rank == 1:
-            with torch.autograd.profiler.profile() as prof:
-                if rpc_exec_mode == RPCExecMode.SYNC:
-                    rpc.rpc_sync("worker{}".format(dst), func, args=args)
-                elif rpc_exec_mode == RPCExecMode.ASYNC:
-                    fut = rpc.rpc_async("worker{}".format(dst), func, args=args)
-                    fut.wait()
-                else:
-                    self.assertTrue(rpc_exec_mode == RPCExecMode.REMOTE)
-                    rref = rpc.remote("worker{}".format(dst), func, args=args)
-                    rref.to_here()
-                    # We need to wait for the instance to be created on
-                    # the owner, and get back a positive confirmation.
-                    # Calling to_here does not ensure that we have finished
-                    # processing the Owner's confirmation of this RRef. To do
-                    # this, we wait until the current RRef context doesn't have
-                    # any pending users, which indicates that the confirmation
-                    # was processed on this worker.
-                    num_pending_users = int(_rref_context_get_debug_info()["num_pending_users"])
-                    while num_pending_users != 0:
-                        time.sleep(0.1)
-                        num_pending_users = int(_rref_context_get_debug_info()["num_pending_users"])
-
-            events = prof.function_events
-            rpc_event = [event for event in events if rpc_exec_mode.value in event.name][0]
-            # the sender, dest worker, function run, and type of RPC should all
-            # be recorded.
-            self_worker_name = "worker{}".format(self.rank)
-            dst_worker_name = "worker{}".format(dst)
-            self.assertTrue(self_worker_name in rpc_event.name)
-            self.assertTrue(dst_worker_name in rpc_event.name)
-            self.assertTrue(func.__name__ in rpc_event.name)
-            self.assertTrue(rpc_exec_mode.value in rpc_event.name)
-            self.assertEqual(rpc_event.count, 1)
-
-    @dist_init
-    def test_profiler_with_sync_rpc_udf(self):
-        self._profiler_test_with_rpc(RPCExecMode.SYNC, my_sleep_func, args=(1,))
-
-    @dist_init
-    def test_profiler_with_sync_rpc_builtin(self):
-        self._profiler_test_with_rpc(RPCExecMode.SYNC, torch.add, args=(torch.ones(1), torch.ones(1)))
-
-    @dist_init
-    def test_profiler_with_async_rpc_udf(self):
-        self._profiler_test_with_rpc(RPCExecMode.ASYNC, my_sleep_func, args=(1,))
-
-    @dist_init
-    def test_profiler_with_async_rpc_builtin(self):
-        self._profiler_test_with_rpc(RPCExecMode.ASYNC, torch.add, args=(torch.ones(1), torch.ones(1)))
-
-    @dist_init
-    def test_profiler_with_remote_udf(self):
-        self._profiler_test_with_rpc(RPCExecMode.REMOTE, my_sleep_func, args=(1,))
-
-    @dist_init
-    def test_profiler_with_remote_builtin(self):
-        self._profiler_test_with_rpc(RPCExecMode.REMOTE, torch.add, args=(torch.ones(1), torch.ones(1)))
-
-    @dist_init
-    def test_py_class_constructor(self):
-        n = self.rank + 1
-        dst_rank = n % self.world_size
-        ret = rpc.rpc_sync("worker{}".format(dst_rank), MyClass, args=(n,))
-        self.assertEqual(ret.a, n)
-
-    @dist_init
-    def test_py_class_instance_method(self):
-        n = self.rank + 1
-        dst_rank = n % self.world_size
-        ret = rpc.rpc_sync(
-            "worker{}".format(dst_rank), MyClass(2).my_instance_method, args=(n,)
-        )
-        self.assertEqual(ret, MyClass(2).my_instance_method(n))
-
-    @dist_init
-    def test_py_class_method(self):
-        n = self.rank + 1
-        dst_rank = n % self.world_size
-        ret = rpc.rpc_sync(
-            "worker{}".format(dst_rank), MyClass.my_class_method, args=(n, n + 1)
-        )
-        self.assertEqual(ret, MyClass.my_class_method(n, n + 1))
-
-    @dist_init
-    def test_py_class_static_method(self):
-        n = self.rank + 1
-        dst_rank = n % self.world_size
-        ret = rpc.rpc_sync(
-            "worker{}".format(dst_rank), MyClass.my_static_method, args=(n + 10,)
-        )
-        self.assertEqual(ret, MyClass.my_static_method(n + 10))
-
-    @dist_init
-    def test_py_multi_async_call(self):
-        n = self.rank + 1
-        dst_rank = n % self.world_size
-        dst_worker_info = rpc.get_worker_info("worker{}".format(dst_rank))
-        fut1 = rpc.rpc_async(dst_worker_info, MyClass.my_static_method, args=(n + 10,))
-        fut2 = rpc.rpc_async(dst_worker_info, min, args=(n, n + 1, n + 2))
-        self.assertEqual(fut1.wait(), MyClass.my_static_method(n + 10))
-        self.assertEqual(fut2.wait(), min(n, n + 1, n + 2))
-
-    @dist_init
-    def test_py_no_return_result(self):
-        n = self.rank + 1
-        dst_rank = n % self.world_size
-        ret = rpc.rpc_sync("worker{}".format(dst_rank), no_result)
-        self.assertEqual(ret, no_result())
-
-    @dist_init
-    def test_py_tensors(self):
-        n = self.rank + 1
-        dst_rank = n % self.world_size
-        ret = rpc.rpc_sync(
-            "worker{}".format(dst_rank),
-            my_tensor_function,
-            args=(torch.ones(n, n), torch.ones(n, n)),
-        )
-        self.assertEqual(ret, my_tensor_function(torch.ones(n, n), torch.ones(n, n)))
-
-    @dist_init
-    def test_py_tensors_multi_async_call(self):
-        futs = []
-        n = self.rank + 1
-        dst_rank = n % self.world_size
-        for i in range(100):
-            fut = rpc.rpc_async(
-                "worker{}".format(dst_rank),
-                my_tensor_function,
-                args=(torch.ones(i, i), torch.ones(i, i)),
-            )
-            futs.append(fut)
-
-        j = 0
-        for fut in futs:
-            self.assertEqual(
-                fut.wait(), my_tensor_function(torch.ones(j, j), torch.ones(j, j))
-            )
-            j += 1
-
-    @dist_init
-    def test_py_tensors_in_container(self):
-        n = self.rank + 1
-        dst_rank = n % self.world_size
-        a = [torch.ones(n, n), torch.ones(n, n)]
-        b = TensorClass(build_complex_tensors())
-        c = {"foo": torch.ones(n, n), "bar": torch.ones(n, n)}
-        ret = rpc.rpc_sync(
-            "worker{}".format(dst_rank), my_complex_tensor_function, args=(a, b, c)
-        )
-        self.assertEqual(ret, my_complex_tensor_function(a, b, c))
-
-    @dist_init
-    def test_py_nested_pickle(self):
-        n = self.rank + 1
-        dst_rank = n % self.world_size
-
-        ret = rpc.rpc_sync(
-            "worker{}".format(dst_rank),
-            run_nested_pickle,
-            args=(MyPickleClass(), torch.ones(2, 2)),
-        )
-
-        m = MyPickleClass()
-        m.set(my_tensor_function(torch.ones(2, 2), torch.ones(2, 2)))
-        self.assertEqual(ret, run_nested_pickle(m, torch.ones(2, 2)))
-
-    @dist_init
-    def test_py_function_exception(self):
-        n = self.rank + 1
-        dst_rank = n % self.world_size
-        with self.assertRaisesRegex(Exception, "TypeError"):
-            ret = rpc.rpc_sync("worker{}".format(dst_rank), no_result, args=(10,))
-
-    @dist_init
-    def test_py_raise_in_user_func(self):
-        n = self.rank + 1
-        dst_rank = n % self.world_size
-        fut = rpc.rpc_async("worker{}".format(dst_rank), raise_func)
-        with self.assertRaisesRegex(Exception, "ValueError"):
-            fut.wait()
-
-    @dist_init
-    def test_script_function_exception(self):
-        dst_rank = (self.rank + 1) % self.world_size
-
-        with self.assertRaisesRegex(Exception, "no_args"):
-            ret = rpc.rpc_sync("worker{}".format(dst_rank), no_args, args=(10,))
-
-        with self.assertRaisesRegex(Exception, r"no_args\(\) expected at most 0 argument"):
-            rref = rpc.remote("worker{}".format(dst_rank), no_args, args=(10,))
-
-    @dist_init
-    def test_script_functions_not_supported(self):
-        # Right now _rpc_sync_torchscript does not accept annotated torchscript
-        # class name or script module class name or their class method names.
-        # But rpc_sync still accepts script class name and run it in
-        # the same code path as python call.
-        # Currently neither rpc_sync or _rpc_sync_torchscript is allowed to
-        # accept script module and script module method.
-        n = self.rank + 1
-        dst_rank = n % self.world_size
-        with self.assertRaisesRegex(RuntimeError, "attempted to get undefined function"):
-            ret = rpc._rpc_sync_torchscript(
-                'worker{}'.format(dst_rank),
-                _qualified_name(MyScriptClass),
-                args=())
-        ret = rpc.rpc_sync(
-            'worker{}'.format(dst_rank), MyScriptClass, args=())
-
-        with self.assertRaisesRegex(RuntimeError, "attempted to get undefined function"):
-            ret = rpc._rpc_sync_torchscript(
-                'worker{}'.format(dst_rank),
-                _qualified_name(MyScriptModule),
-                args=())
-
-        with self.assertRaisesRegex(RuntimeError, "attempted to get undefined function"):
-            ret = rpc._rpc_sync_torchscript(
-                'worker{}'.format(dst_rank),
-                _qualified_name(MyScriptModule().my_method),
-                args=())
-        # Python 3.5 and Python 3.6 throw different error message, the only
-        # common word can be greped is "pickle".
-        with self.assertRaisesRegex(Exception, "pickle"):
-            ret = rpc.rpc_sync(
-                'worker{}'.format(dst_rank),
-                MyScriptModule().my_method,
-                args=())
-
-    @dist_init
-    def test_nested_rpc(self):
-        n = self.rank + 1
-        dst_rank = n % self.world_size
-        ret = rpc.rpc_sync(
-            "worker{}".format(dst_rank),
-            nested_rpc,
-            args=("worker{}".format(self.rank),),
-        )
-        self.assertEqual(ret, torch.ones(2, 2) + 1)
-
-    def _stress_test_rpc(self, f, repeat=1000, args=()):
-        n = self.rank + 1
-        dst_rank = n % self.world_size
-        futs = []
-        tik = time.time()
-        for _ in range(repeat):
-            fut = rpc.rpc_async("worker{}".format(dst_rank), f, args=args)
-            futs.append(fut)
-
-        for fut in futs:
-            self.assertEqual(fut.wait(), 0)
-        tok = time.time()
-        print(
-            "Rank {} finished testing {} {} times in {} seconds.".format(
-                self.rank, f.__name__, repeat, tok - tik
-            )
-        )
-
-    @dist_init
-    def test_stress_light_rpc(self):
-        self._stress_test_rpc(light_rpc)
-
-    @dist_init
-    def test_stress_heavy_rpc(self):
-        self._stress_test_rpc(heavy_rpc, repeat=20, args=(torch.ones(100, 100),))
-
-    @dist_init
-    def test_builtin_remote_ret(self):
-        n = self.rank + 1
-        dst_rank = n % self.world_size
-        rref = rpc.remote(
-            "worker{}".format(dst_rank),
-            torch.add,
-            args=(torch.ones(n, n), torch.ones(n, n)),
-        )
-        self.assertEqual(rref.to_here(), torch.ones(n, n) * 2)
-
-    def _test_multi_remote_call(self, fn, args_fn=lambda x: (), kwargs_fn=lambda x: {}):
-        m = 10
-        n = self.rank + 1
-        dst_rank = n % self.world_size
-        rrefs = []
-        expected = []
-        for i in range(m):
-            n = n + i
-            rrefs.append(
-                rpc.remote(
-                    "worker{}".format(dst_rank),
-                    fn,
-                    args=args_fn(n),
-                    kwargs=kwargs_fn(n),
-                )
-            )
-            expected.append(fn(*args_fn(n), **kwargs_fn(n)))
-
-        for i in range(m):
-            self.assertEqual(rrefs[i].to_here(), expected[i])
-
-    @dist_init
-    def test_multi_builtin_remote_ret(self):
-        def args_fn(n):
-            return (torch.ones(n, n), torch.ones(n, n))
-
-        self._test_multi_remote_call(torch.add, args_fn=args_fn)
-
-    @dist_init
-    def test_py_udf_remote(self):
-        n = self.rank + 1
-        dst_rank = n % self.world_size
-        rref = rpc.remote(
-            "worker{}".format(dst_rank),
-            my_function,
-            kwargs={"a": n, "b": n + 1, "c": n + 2},
-        )
-        self.assertEqual(rref.to_here(), my_function(n, n + 1, n + 2))
-
-    @dist_init
-    def test_multi_py_udf_remote(self):
-        def kwargs_fn(n):
-            return {"a": torch.ones(n, n), "b": torch.ones(n, n), "c": torch.ones(n, n)}
-
-        self._test_multi_remote_call(my_function, kwargs_fn=kwargs_fn)
-
-    @dist_init
-    def test_py_rref_args(self):
-        n = self.rank + 1
-        dst_rank = n % self.world_size
-        rref_a = rpc.remote(
-            "worker{}".format(dst_rank), torch.add, args=(torch.ones(n, n), 2)
-        )
-        rref_b = rpc.remote(
-            "worker{}".format(dst_rank), torch.add, args=(torch.ones(n, n), 1)
-        )
-        rref_c = rpc.remote(
-            "worker{}".format(dst_rank), my_rref_function, args=(rref_a, rref_b)
-        )
-        self.assertEqual(rref_c.to_here(), torch.ones(n, n) + 4)
-
-    @dist_init
-    def test_py_rref_args_user_share(self):
-        n = self.rank + 1
-        owner_rank = n % self.world_size
-        user_rank = (n + 1) % self.world_size
-        rref_a = rpc.remote(
-            "worker{}".format(owner_rank), my_function, args=(torch.ones(n, n), 2, 0)
-        )
-        rref_b = rpc.remote(
-            "worker{}".format(owner_rank), my_function, args=(torch.ones(n, n), 1, 0)
-        )
-        rref_c = rpc.remote(
-            "worker{}".format(user_rank), my_rref_function, args=(rref_a, rref_b)
-        )
-        self.assertEqual(rref_c.to_here(), torch.ones(n, n) + 4)
-
-    @dist_init
-    def test_py_rpc_rref_args(self):
-        n = self.rank + 1
-        dst_rank = n % self.world_size
-        rref_a = rpc.remote(
-            "worker{}".format(dst_rank), my_function, args=(torch.ones(n, n), 2, 0)
-        )
-        rref_b = rpc.remote(
-            "worker{}".format(dst_rank), my_function, args=(torch.ones(n, n), 1, 0)
-        )
-
-        c = rpc.rpc_sync(
-            "worker{}".format(dst_rank), my_rref_function, args=(rref_a, rref_b)
-        )
-
-        self.assertEqual(c, torch.ones(n, n) + 4)
-
-    @dist_init
-    def test_nested_remote(self):
-        n = self.rank + 1
-        dst_rank1 = n % self.world_size
-        dst_rank2 = (n + 1) % self.world_size
-
-        rref = rpc.remote(
-            "worker{}".format(dst_rank1),
-            nested_remote,
-            args=("worker{}".format(dst_rank2),),
-        )
-        self.assertEqual(rref.to_here(), torch.ones(2, 2) + 3)
-
-    @dist_init
     def test_nested_rref(self):
         n = self.rank + 1
         dst_rank1 = n % self.world_size
@@ -1034,7 +288,6 @@
         self.assertEqual(rrefs[1].to_here(), torch.ones(2, 2) + 2)
 
     @dist_init
->>>>>>> 77594dd0
     def test_nested_rref_stress(self):
         # if self.rank != 0:
         #     return
@@ -1059,606 +312,4 @@
             self.assertEqual(rrefs[0].to_here(), torch.ones(2, 2) + 1)
             self.assertEqual(rrefs[1].to_here(), torch.ones(2, 2) + 2)
 
-<<<<<<< HEAD
-        print("A got children forks.")
-=======
-    @dist_init
-    def test_multi_layer_nested_async_rpc(self):
-        # This test will exit right away, but there will be a chain of async
-        # RPCs. The termination algorithm should detect those messages properly.
-        # Otherwise, some peer could exit early, leaving others to timeout
-        # errors or connection closed errors.
-        ttl = 20
-        n = self.rank + 1
-        dst_rank = n % self.world_size
-
-        multi_layer_nested_async_rpc(dst_rank, self.world_size, ttl)
-
-    @dist_init
-    def test_remote_with_exception(self):
-        n = self.rank + 1
-        dst_rank = n % self.world_size
-        # check ref to other workers
-        rref = rpc.remote("worker{}".format(dst_rank), raise_func)
-        with self.assertRaisesRegex(Exception, "ValueError"):
-            rref.to_here()
-        # check ref to itself
-        rref = rpc.remote("worker{}".format(self.rank), no_result, args=(10,))
-        with self.assertRaisesRegex(Exception, "TypeError"):
-            rref.to_here()
-
-    @dist_init
-    def test_rpc_return_rref(self):
-        n = self.rank + 1
-        dst_rank1 = n % self.world_size
-        dst_rank2 = (n + 1) % self.world_size
-        rref = rpc.rpc_sync(
-            "worker{}".format(dst_rank1),
-            rpc_return_rref,
-            args=("worker{}".format(dst_rank2),),
-        )
-        self.assertEqual(rref.to_here(), torch.ones(2, 2) + 1)
-
-    @dist_init
-    def test_rref_forward_chain(self):
-        ttl = 8
-        n = self.rank + 1
-        dst_rank = n % self.world_size
-
-        rref = rpc.remote(
-            "worker{}".format(dst_rank), torch.add, args=(torch.ones(n, n), 1)
-        )
-
-        ret_rref = rref_forward_chain(dst_rank, self.world_size, rref, ttl)
-
-        for i in range(ttl):
-            self.assertEqual(len(ret_rref), 1)
-            ret_rref = ret_rref[0].to_here()
-
-        ret = ret_rref
-        self.assertEqual(ret, torch.add(torch.ones(n, n), 1))
-
-    @dist_init
-    def test_local_rref_no_fork(self):
-        local_rref = RRef(35)
-        self.assertEqual(local_rref.local_value(), 35)
-
-    @dist_init
-    def test_local_value_not_on_owner(self):
-        # ensure that an error message is thrown if a user tries to call
-        # local_value() on a non-owning node.
-        next_rank = (self.rank + 1) % self.world_size
-        rref = rpc.remote("worker{}".format(next_rank), torch.add, args=(
-            torch.ones(1), torch.ones(1)))
-        with self.assertRaisesRegex(RuntimeError, "Call it on worker{}".format(next_rank)):
-            rref.local_value()
-
-    @dist_init
-    def test_return_local_rrefs(self):
-        n = self.rank + 1
-        dst_rank = n % self.world_size
-
-        rref_list = rpc.rpc_sync(
-            "worker{}".format(dst_rank), get_rref_list, args=(
-                [1, 2, 3], ))
-
-        for rref in rref_list:
-            rpc.rpc_sync(rref.owner(), _call_method_on_rref, args=(
-                MyClass.increment_value, rref, 10))
-
-        rets = [
-            rpc.rpc_sync(rref.owner(), _call_method_on_rref, args=(
-                MyClass.get_value, rref))
-            for rref in rref_list]
-
-        self.assertEqual(rets, [11, 12, 13])
-
-    @dist_init
-    def test_owner_equality(self):
-        a = RRef(40)
-        b = RRef(50)
-
-        other_rank = (self.rank + 1) % self.world_size
-        other_a = rpc.remote(
-            "worker{}".format(other_rank), torch.add, args=(torch.ones(1), 1)
-        )
-        other_b = rpc.remote(
-            "worker{}".format(other_rank), torch.add, args=(torch.ones(1), 1)
-        )
-        other_a.to_here()  # to ensure clean termination
-        other_b.to_here()
-
-        self.assertNotEqual(a.owner(), 23)
-        self.assertEqual(other_a.owner(), other_b.owner())
-        self.assertNotEqual(a.owner(), other_a.owner())
-        self.assertEqual(other_a.owner(), other_a.owner())
-        self.assertEqual(other_a.owner(), other_b.owner())
-        self.assertEqual(a.owner(), a.owner())
-        self.assertEqual(a.owner(), b.owner())
-        self.assertEqual(a.owner(), rpc.get_worker_info())
-        x = dict()
-        x[a.owner()] = a
-        x[other_a.owner()] = other_a
-        self.assertEqual(x[a.owner()], a)
-        self.assertEqual(x[b.owner()], a)
-        self.assertEqual(x[other_a.owner()], other_a)
-        self.assertEqual(x[other_b.owner()], other_a)
-        self.assertEqual(len(x), 2)
-
-    @dist_init
-    def test_pass_local_rrefs(self):
-        n = self.rank + 1
-        dst_rank = n % self.world_size
-        dst_worker = "worker{}".format(dst_rank)
-
-        rref = RRef(40)
-        self.assertEqual(
-            rpc.rpc_sync(
-                dst_worker, add_rref_to_value, args=(rref, 50)), 90)
-        self.assertEqual(
-            rpc.rpc_async(
-                dst_worker, add_rref_to_value, args=(rref, 50)).wait(), 90)
-        self.assertEqual(
-            rpc.remote(
-                dst_worker,
-                add_rref_to_value,
-                args=(rref, 50)).to_here(), 90)
-
-    @dist_init
-    def test_remote_same_worker(self):
-        n = self.rank + 1
-        dst_rank = n % self.world_size
-        rref_a = rpc.remote(
-            "worker{}".format(dst_rank), torch.add, args=(torch.ones(n, n), 2)
-        )
-        rref_b = rpc.remote(
-            "worker{}".format(dst_rank), torch.add, args=(torch.ones(n, n), 1)
-        )
-        rref_c = rpc.remote(
-            "worker{}".format(dst_rank), my_rref_function, args=(rref_a, rref_b)
-        )
-        self.assertEqual(rref_c.to_here(), torch.ones(n, n) + 4)
-
-    @dist_init(setup_rpc=True)
-    def test_call_method_on_rref(self):
-        """
-        Tests that it is possible to call an instance method on a remote objet
-        by using rref.owner() as destination of the call.
-        """
-        vals = [10, 2, 5, 7]
-        dst_rank = (self.rank + 1) % self.world_size
-        dst_worker = "worker{}".format(dst_rank)
-
-        # creates a remote object
-        rref = rpc.remote(dst_worker, MyClass, args=(vals[0], ))
-
-        # modifies state of the remote object
-        rpc.rpc_sync(rref.owner(), _call_method_on_rref, args=(
-            MyClass.increment_value, rref, vals[1]))
-        rpc.rpc_async(rref.owner(), _call_method_on_rref, args=(
-            MyClass.increment_value, rref, vals[2])).wait()
-        rpc.remote(rref.owner(), _call_method_on_rref, args=(
-            MyClass.increment_value, rref, vals[3])).to_here()
-
-        # queries state of the remote object
-        result = rpc.rpc_sync(dst_worker, _call_method_on_rref, args=(
-            MyClass.get_value, rref))
-
-        self.assertEqual(result, sum(vals))
-
-    # Notice `rpc.api.shutdown()` accesses `_delete_all_user_rrefs`
-    # through `torch.distributed.rpc.api`, so patching
-    # `torch.distributed.rpc._delete_all_user_rrefs` will not help.
-    @mock.patch.object(torch.distributed.rpc.api, "_delete_all_user_rrefs")
-    def _test_rref_leak(self, _mock_delete_all_user_rrefs, ignore_leak):
-        rpc.init_rpc(
-            name="worker{}".format(self.rank),
-            backend=self.rpc_backend,
-            rank=self.rank,
-            world_size=self.world_size,
-            rpc_backend_options=self.rpc_backend_options,
-        )
-
-        initialize_pg(self.init_method, self.rank, self.world_size)
-        # Wait for all init to complete.
-        dist.barrier()
-
-        rref = rpc.remote(
-            "worker{}".format((self.rank + 1) % self.world_size),
-            torch.add,
-            args=(torch.ones(2, 2), 1)
-        )
-
-        # This is to ensure the RRef creation request is processed on
-        # owner node before calling `shutdown()`.
-        rref.to_here()
-
-        import torch.distributed.rpc.api as api
-        if ignore_leak:
-            api._ignore_rref_leak = True
-            rpc.shutdown(graceful=True)
-        else:
-            api._ignore_rref_leak = False
-            with self.assertRaisesRegex(RuntimeError, "Leaking RRef"):
-                rpc.shutdown(graceful=True)
-
-    @dist_init(setup_rpc=False)
-    def test_rref_leak(self):
-        self._test_rref_leak(ignore_leak=False)
-
-    @dist_init(setup_rpc=False)
-    def test_ignore_rref_leak(self):
-        self._test_rref_leak(ignore_leak=True)
-
-    @dist_init
-    def test_rref_str(self):
-        rref1 = RRef(self.rank)
-        id_class = "GloballyUniqueId"
-        self.assertEqual(
-            "OwnerRRef({}({}, 0))".format(id_class, self.rank),
-            rref1.__str__()
-        )
-
-        dst_rank = (self.rank + 1) % self.world_size
-        rref2 = rpc.remote("worker{}".format(dst_rank), torch.add, args=(torch.ones(2, 2), 1))
-        self.assertEqual(
-            rref2.__str__(),
-            "UserRRef(RRefId = {0}({1}, 1), ForkId = {0}({1}, 2))".format(id_class, self.rank)
-        )
-
-    @dist_init
-    def test_rref_context_debug_info(self):
-        # This test checks local states that are modified by remote workers.
-        # This means that we would need barrier before and after every check.
-        # The barrier before the check makes sure that all previous states are
-        # cleared globally, the barrier after ensures that no following states
-        # change gets into the current check.
-        initialize_pg(self.init_method, self.rank, self.world_size)
-
-        # Check 1: local RRef does not update owners_ map or add a pending user.
-        #################################################
-
-        rref1 = RRef(self.rank)
-
-        # don't need a barrier here as local RRef is handled by this thread
-        info = _rref_context_get_debug_info()
-        self.assertIn("num_owner_rrefs", info)
-        self.assertIn("num_pending_users", info)
-        # RRef on local value is not added to context until shared across RPC
-        self.assertEqual(0, int(info["num_owner_rrefs"]))
-        self.assertEqual(0, int(info["num_pending_users"]))
-        # barrier after the check 1
-        dist.barrier()
-
-        # Check 2: Sharing RRef as an arg should update owners_ map
-        ###########################################################
-
-        dst_rank = (self.rank + 1) % self.world_size
-        rpc.rpc_sync(
-            "worker{}".format(dst_rank),
-            set_global_rref,
-            args=(rref1,)
-        )
-
-        # barrier before check 2
-        dist.barrier()
-
-        info = _rref_context_get_debug_info()
-        self.assertIn("num_owner_rrefs", info)
-        self.assertEqual(1, int(info["num_owner_rrefs"]))
-        # no pending users since the fork is finished
-        self.assertEqual(0, int(info["num_pending_users"]))
-        # barrier after check 2
-        dist.barrier()
-
-        # clear states for check 2
-        rpc.rpc_sync("worker{}".format(dst_rank), clear_global_rref)
-
-        # Check 3: rpc.remote call should update owners_ map
-        ####################################################
-        rref2 = rpc.remote(
-            "worker{}".format(dst_rank),
-            torch.add,
-            args=(torch.ones(2, 2), 1)
-        )
-        rref3 = rpc.remote(
-            "worker{}".format(dst_rank),
-            torch.add,
-            args=(torch.ones(2, 2), 1)
-        )
-        rref2.to_here()
-        rref3.to_here()
-
-        # barrier before check 3
-        dist.barrier()
-
-        info = _rref_context_get_debug_info()
-        self.assertIn("num_owner_rrefs", info)
-        self.assertEqual(2, int(info["num_owner_rrefs"]))
-        # no pending users since the fork is finished
-        self.assertEqual(0, int(info["num_pending_users"]))
-
-        # barrier after check 3
-        dist.barrier()
-
-    @dist_init
-    def test_disable_gil_profiling(self):
-        # test that rpc.enable_gil_profilig(false) will result in
-        # GIL wait time not being recorded.
-
-        # GIL profiling should be disabled by default.
-        dst_rank = (self.rank + 1) % self.world_size
-        rpc.rpc_sync("worker{}".format(dst_rank), torch.add, args=(torch.ones(1), torch.ones(1)))
-        info = rpc.api._get_current_rpc_agent().get_debug_info()
-        self.assertRaises(KeyError, lambda: info["agent.gil_average_wait_time_us"])
-        rpc.enable_gil_profiling(True)
-        rpc.rpc_sync("worker{}".format(dst_rank), torch.add, args=(torch.ones(1), torch.ones(1)))
-        info = rpc.api._get_current_rpc_agent().get_debug_info()
-        self.assertIn("agent.gil_average_wait_time_us", info)
-
-    @dist_init
-    @requires_process_group_agent("PROCESS_GROUP rpc backend specific test, skip")
-    def test_process_group_debug_info(self):
-        rpc.enable_gil_profiling(True)
-        initialize_pg(self.init_method, self.rank, self.world_size)
-        NUM_THREAD = self.rpc_backend_options.num_send_recv_threads
-
-        info = rpc.api._get_current_rpc_agent().get_debug_info()
-        self.assertIn("agent.num_pending_requests", info)
-        self.assertIn("agent.thread_pool_size", info)
-        self.assertIn("agent.num_idle_threads", info)
-        self.assertIn("agent.gil_average_wait_time_us", info)
-        self.assertEqual(int(info["agent.num_pending_requests"]), 0)
-        self.assertEqual(int(info["agent.thread_pool_size"]), NUM_THREAD)
-        self.assertEqual(int(info["agent.num_idle_threads"]), NUM_THREAD)
-        # for the above check, add a barrier to ensure that another worker
-        # cannot send a request before we check num_idle_threads, since we'd
-        # use up an idle thread if we start processing that request.
-        dist.barrier()
-        dst_rank = (self.rank + 1) % self.world_size
-        fut = rpc.rpc_async(
-            "worker{}".format(dst_rank),
-            set_and_check_done,
-            args=(dst_rank,)
-        )
-        # blocks until the request arrives
-        self.assertEqual(self.rank, VALUE_FUTURE.result())
-
-        info = rpc.api._get_current_rpc_agent().get_debug_info()
-        self.assertIn("agent.num_pending_requests", info)
-        self.assertIn("agent.thread_pool_size", info)
-        self.assertIn("agent.num_idle_threads", info)
-        self.assertIn("agent.gil_average_wait_time_us", info)
-        self.assertGreaterEqual(float(info["agent.gil_average_wait_time_us"]), 0)
-        self.assertEqual(int(info["agent.num_pending_requests"]), 1)
-        self.assertEqual(int(info["agent.thread_pool_size"]), NUM_THREAD)
-        num_idle_threads = int(info["agent.num_idle_threads"])
-        # as we cannot know for sure whether the send thread has returned, there
-        # might be either 1 or 2 busy threads
-        self.assertTrue(num_idle_threads in [NUM_THREAD - 1, NUM_THREAD - 2])
-
-        # add a barrier to make sure the request is not finished before checking
-        # num_pending_requests
-        dist.barrier()
-
-        DONE_FUTURE.set_result(self.rank)
-        self.assertEqual(dst_rank, fut.wait())
-
-        # add a barrier to make sure the dst_rank has finished processing the
-        # request
-        dist.barrier()
-
-        info = rpc.api._get_current_rpc_agent().get_debug_info()
-        self.assertIn("agent.num_pending_requests", info)
-        self.assertIn("agent.thread_pool_size", info)
-        self.assertIn("agent.num_idle_threads", info)
-        self.assertEqual(int(info["agent.num_pending_requests"]), 0)
-        self.assertEqual(int(info["agent.thread_pool_size"]), NUM_THREAD)
-
-        for retry in range(3):
-            # even if the future has completed, there is no guarantee that
-            # the local send/recv threads would have finished. We try three
-            # times. (NB: this might potentially be flaky. If flakiness does
-            # occur, then we have to relax the assert.)
-            info = rpc.api._get_current_rpc_agent().get_debug_info()
-            if int(info["agent.num_idle_threads"]) == NUM_THREAD:
-                break
-            time.sleep(0.1)
-        self.assertEqual(int(info["agent.num_idle_threads"]), NUM_THREAD)
-
-        # add a barrier to make sure SHUTDOWN message is not sent
-        dist.barrier()
-
-    @dist_init(setup_rpc=False)
-    @requires_process_group_agent("PROCESS_GROUP rpc backend specific test, skip")
-    def test_local_shutdown(self):
-        # test that we can start RPC and then immediately locally shutdown
-        # without sending any messages.
-        rpc.init_rpc(
-            name="worker%d" % self.rank,
-            backend=self.rpc_backend,
-            rank=self.rank,
-            world_size=self.world_size,
-            rpc_backend_options=self.rpc_backend_options,
-        )
-        # pass in graceful=False to ensure that we don't wait for other workers.
-        rpc.shutdown(graceful=False)
-
-    @dist_init
-    @unittest.skip("Test is flaky. see https://github.com/pytorch/pytorch/issues/31846")
-    def test_debug_info(self):
-        # only test keys in this test case. Values should be covered by
-        # individual module debug info tests
-        import torch.distributed.autograd as dist_autograd
-
-        info = _get_debug_info()
-        rref_info = _rref_context_get_debug_info()
-        agent_info = rpc.api._get_current_rpc_agent().get_debug_info()
-        autograd_info = dist_autograd._get_debug_info()
-        common_keys = rref_info.keys() & agent_info.keys() & autograd_info.keys()
-        self.assertEqual(0, len(common_keys))
-        expected = {}
-        expected.update(rref_info)
-        expected.update(agent_info)
-        expected.update(autograd_info)
-        self.assertEqual(expected.keys(), info.keys())
-
-    @dist_init(setup_rpc=False)
-    @unittest.skipIf(IS_MACOS,
-                     "Test is flaky on MacOS, see https://github.com/pytorch/pytorch/issues/32019")
-    def test_handle_send_exceptions(self):
-        # test that if a callee node has gone down, we raise an appropriate
-        # exception instead of just crashing.
-        rpc.init_rpc(
-            name="worker%d" % self.rank,
-            backend=rpc.backend_registry.BackendType[
-                torch.testing._internal.dist_utils.TEST_CONFIG.rpc_backend_name
-            ],
-            rank=self.rank,
-            world_size=self.world_size,
-            rpc_backend_options=self.rpc_backend_options,
-        )
-        # This barrier is needed to ensure that some workers do not exit before
-        # others have been brought up, for non ProcessGroupAgent backends.
-        initialize_pg(self.init_method, self.rank, self.world_size)
-        dist.barrier()
-
-        if self.rank == 1:
-            dst_rank = (self.rank + 1) % self.world_size
-            dst_worker = "worker{}".format(dst_rank)
-            # allow destination worker to exit without joining
-            wait_until_node_failure(dst_rank)
-            fut = rpc.rpc_async(dst_worker, torch.add, args=(torch.ones(1), 3))
-            error_str = (
-                "Encountered exception in ProcessGroupAgent::enqueueSend"
-                if self.rpc_backend == rpc.backend_registry.BackendType.PROCESS_GROUP
-                else "(Request aborted during client shutdown)|"
-                     "(worker.: Error in reponse from worker.: server shutting down)")
-            with self.assertRaisesRegex(RuntimeError, error_str):
-                fut.wait()
-        # exit all workers non-gracefully.
-        rpc.shutdown(graceful=False)
-
-    @dist_init(setup_rpc=False)
-    @requires_process_group_agent("PROCESS_GROUP rpc backend specific test, skip")
-    def test_local_shutdown_with_rpc(self):
-        # test that we can start RPC, send RPCs, and then run local shutdown.
-        rpc.init_rpc(
-            name="worker%d" % self.rank,
-            backend=self.rpc_backend,
-            rank=self.rank,
-            world_size=self.world_size,
-            rpc_backend_options=self.rpc_backend_options,
-        )
-        n = self.rank + 1
-        dst_rank = n % self.world_size
-        rpc.rpc_sync(
-            "worker{}".format(dst_rank),
-            torch.add,
-            args=(torch.ones(n, n), torch.ones(n, n)),
-        )
-        # A barrier is needed to ensure that all RPCs are processed.
-        # Otherwise, some RPCs can timeout since the receiving end
-        # has terminated.
-        initialize_pg(self.init_method, self.rank, self.world_size)
-        dist.barrier()
-        # pass in graceful=False to ensure that we don't wait for other workers.
-        rpc.shutdown(graceful=False)
-
-    @dist_init(setup_rpc=False)
-    @requires_process_group_agent("PROCESS_GROUP rpc backend specific test, skip")
-    def test_wait_all_workers_and_shutdown(self):
-        # This tests ensures that both rpc._wait_all_workers() and rpc.shutdown() can be
-        # called without errors being raised due to attempting to shut down
-        # multiple times.
-        rpc.init_rpc(
-            name="worker%d" % self.rank,
-            backend=self.rpc_backend,
-            rank=self.rank,
-            world_size=self.world_size,
-            rpc_backend_options=self.rpc_backend_options
-        )
-        from torch.distributed.rpc.api import _wait_all_workers
-        # intentional call to internal _wait_all_workers.
-        _wait_all_workers()
-        rpc.shutdown(graceful=False)
-
-    @dist_init(setup_rpc=False)
-    def test_get_rpc_timeout(self):
-        timeout = timedelta(seconds=1)
-
-        # A new `RpcBackendOptions` is constructed
-        # when accessing `self.rpc_backend_options`.
-        rpc_backend_options = self.rpc_backend_options
-        rpc_backend_options.rpc_timeout = timeout
-
-        rpc.init_rpc(
-            name="worker{}".format(self.rank),
-            backend=self.rpc_backend,
-            rank=self.rank,
-            world_size=self.world_size,
-            rpc_backend_options=rpc_backend_options,
-        )
-        set_timeout = rpc.get_rpc_timeout()
-        self.assertEqual(timeout, set_timeout)
-        rpc.shutdown()
-
-    @dist_init
-    @requires_process_group_agent("PROCESS_GROUP rpc backend specific test, skip")
-    def test_rpc_timeouts(self):
-        dst_rank = (self.rank + 1) % self.world_size
-        rpc._set_rpc_timeout(timedelta(milliseconds=1))
-        # futures should time out and be marked with an exception indicating it as such.
-        futs = [rpc.rpc_async("worker{}".format(dst_rank), my_sleep_func, args=()) for _ in range(10)]
-        for fut in futs:
-            with self.assertRaisesRegex(RuntimeError, "RPC ran for more than"):
-                fut.wait()
-
-        # ensure that if a new timeout is set old futures don't time out but new ones do.
-        rpc._set_rpc_timeout(timedelta(seconds=200))
-        # create a longstanding RPC.
-        fut1 = rpc.rpc_async("worker{}".format(dst_rank), my_sleep_func, args=(1,))
-        # now, set a short timeout.
-        rpc._set_rpc_timeout(timedelta(milliseconds=1))
-        # f2 should time out, f should not.
-        fut2 = rpc.rpc_async("worker{}".format(dst_rank), my_sleep_func, args=(1,))
-        with self.assertRaises(RuntimeError):
-            fut2.wait()
-        fut1.wait()
-
-        # future should run to completion if the timeout is zero.
-        rpc._set_rpc_timeout(timedelta(seconds=0))
-        rpc.rpc_async("worker{}".format(dst_rank), my_sleep_func, args=()).wait()
-
-        # reset to default timeout so shutdown messages can process cleanly.
-        rpc._set_rpc_timeout(rpc.constants.DEFAULT_RPC_TIMEOUT)
-
-    def test_requires_process_group_agent_decorator(self):
-        @requires_process_group_agent("test_func did not run")
-        def test_func():
-            return "expected result"
-
-        if torch.testing._internal.dist_utils.TEST_CONFIG.rpc_backend_name == "PROCESS_GROUP":
-            self.assertEqual(test_func(), "expected result")
-
-    def test_dist_init_decorator(self):
-        @dist_init(setup_rpc=False)
-        def test_func(self):
-            return "expected result"
-
-        self.assertEqual(test_func(self), "expected result")
-
-        @dist_init
-        def test_func(self):
-            return "expected result"
-
-        self.assertEqual(test_func(self), "expected result")
-
-    def test_use_rpc_pickler(self):
-        class TestPickler():
-            pass
-        test_pickler = TestPickler()
-        with _use_rpc_pickler(test_pickler):
-            self.assertTrue(torch.distributed.rpc.api._default_pickler is test_pickler)
-        self.assertTrue(torch.distributed.rpc.api._default_pickler is _internal_rpc_pickler)
->>>>>>> 77594dd0
+        print("A got children forks.")