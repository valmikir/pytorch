# ---[ Generate and install header and cpp files
include(../cmake/Codegen.cmake)

# ---[ Declare source file lists

# ---[ ATen build
if (INTERN_BUILD_ATEN_OPS)
  set(__caffe2_CMAKE_POSITION_INDEPENDENT_CODE ${CMAKE_POSITION_INDEPENDENT_CODE})
  set(CMAKE_POSITION_INDEPENDENT_CODE ON)
  add_subdirectory(../aten aten)
  set(CMAKE_POSITION_INDEPENDENT_CODE ${__caffe2_CMAKE_POSITION_INDEPENDENT_CODE})

  # Generate the headers wrapped by our operator
  add_custom_command(OUTPUT ${CMAKE_CURRENT_BINARY_DIR}/contrib/aten/aten_op.h
  COMMAND
  "${PYTHON_EXECUTABLE}" ${CMAKE_CURRENT_SOURCE_DIR}/contrib/aten/gen_op.py
    --aten_root=${CMAKE_CURRENT_SOURCE_DIR}/../aten
    --template_dir=${CMAKE_CURRENT_SOURCE_DIR}/contrib/aten
    --yaml_dir=${CMAKE_CURRENT_BINARY_DIR}/../aten/src/ATen
    --install_dir=${CMAKE_CURRENT_BINARY_DIR}/contrib/aten
  DEPENDS
  ATEN_CPU_FILES_GEN_TARGET
  ${CMAKE_BINARY_DIR}/aten/src/ATen/Declarations.yaml
  ${CMAKE_CURRENT_SOURCE_DIR}/contrib/aten/gen_op.py
  ${CMAKE_CURRENT_SOURCE_DIR}/contrib/aten/aten_op_template.h)

  add_custom_target(__aten_op_header_gen
    DEPENDS ${CMAKE_CURRENT_BINARY_DIR}/contrib/aten/aten_op.h)
  add_library(aten_op_header_gen INTERFACE)
  add_dependencies(aten_op_header_gen __aten_op_header_gen)

  # Add source, includes, and libs to lists
  list(APPEND Caffe2_CPU_SRCS ${ATen_CPU_SRCS})
  list(APPEND Caffe2_GPU_SRCS ${ATen_CUDA_SRCS})
  list(APPEND Caffe2_HIP_SRCS ${ATen_HIP_SRCS})
  list(APPEND Caffe2_CPU_TEST_SRCS ${ATen_CPU_TEST_SRCS})
  list(APPEND Caffe2_GPU_TEST_SRCS ${ATen_CUDA_TEST_SRCS})
  list(APPEND Caffe2_HIP_TEST_SRCS ${ATen_HIP_TEST_SRCS})
  list(APPEND Caffe2_CPU_TEST_SRCS ${ATen_CORE_TEST_SRCS})
  list(APPEND Caffe2_CPU_INCLUDE ${ATen_CPU_INCLUDE})
  list(APPEND Caffe2_GPU_INCLUDE ${ATen_CUDA_INCLUDE})
  list(APPEND Caffe2_HIP_INCLUDE ${ATen_HIP_INCLUDE})
  list(APPEND Caffe2_DEPENDENCY_LIBS ${ATen_CPU_DEPENDENCY_LIBS})
  list(APPEND Caffe2_CUDA_DEPENDENCY_LIBS ${ATen_CUDA_DEPENDENCY_LIBS})
  list(APPEND Caffe2_HIP_DEPENDENCY_LIBS ${ATen_HIP_DEPENDENCY_LIBS})
  list(APPEND Caffe2_DEPENDENCY_INCLUDE ${ATen_THIRD_PARTY_INCLUDE})
endif()

# ---[ Caffe2 build
# Note: the folders that are being commented out have not been properly
# addressed yet.

add_subdirectory(core)
add_subdirectory(serialize)
add_subdirectory(utils)
add_subdirectory(perfkernels)

# Skip modules that are not used by libtorch mobile yet.
if (NOT INTERN_BUILD_MOBILE OR BUILD_CAFFE2_MOBILE)
  add_subdirectory(contrib)
  add_subdirectory(predictor)
  add_subdirectory(predictor/emulator)
  add_subdirectory(core/nomnigraph)
  if (USE_NVRTC)
    add_subdirectory(cuda_rtc)
  endif()
  add_subdirectory(db)
  add_subdirectory(distributed)
  # add_subdirectory(experiments) # note, we may remove this folder at some point
  add_subdirectory(ideep)
  add_subdirectory(image)
  add_subdirectory(video)
  add_subdirectory(mobile)
  add_subdirectory(mpi)
  add_subdirectory(observers)
  add_subdirectory(onnx)
  if (BUILD_CAFFE2_OPS)
    add_subdirectory(operators)
    add_subdirectory(operators/rnn)
    if (USE_FBGEMM)
      add_subdirectory(quantization)
      add_subdirectory(quantization/server)
    endif()
    if (USE_QNNPACK)
      add_subdirectory(operators/quantized)
    endif()
  endif()
  add_subdirectory(opt)
  add_subdirectory(proto)
  add_subdirectory(python)
  add_subdirectory(queue)
  add_subdirectory(sgd)
  add_subdirectory(share)
  # add_subdirectory(test) # todo: use caffe2_gtest_main instead of gtest_main because we will need to call GlobalInit
  add_subdirectory(transforms)
endif()

# Advanced: if we have white list specified, we will do intersections for all
# main lib srcs.
if (CAFFE2_WHITELISTED_FILES)
  caffe2_do_whitelist(Caffe2_CPU_SRCS CAFFE2_WHITELISTED_FILES)
  caffe2_do_whitelist(Caffe2_GPU_SRCS CAFFE2_WHITELISTED_FILES)
  caffe2_do_whitelist(Caffe2_HIP_SRCS CAFFE2_WHITELISTED_FILES)
endif()

# Debug messages - if you want to get a list of source files, enable the
# following.
if (FALSE)
  message(STATUS "CPU sources: ")
  foreach(tmp ${Caffe2_CPU_SRCS})
    message(STATUS "  " ${tmp})
  endforeach()

  message(STATUS "GPU sources: ")
  foreach(tmp ${Caffe2_GPU_SRCS})
    message(STATUS "  " ${tmp})
  endforeach()

  message(STATUS "CPU include: ")
  foreach(tmp ${Caffe2_CPU_INCLUDE})
    message(STATUS "  " ${tmp})
  endforeach()

  message(STATUS "GPU include: ")
  foreach(tmp ${Caffe2_GPU_INCLUDE})
    message(STATUS "  " ${tmp})
  endforeach()

  message(STATUS "CPU test sources: ")
  foreach(tmp ${Caffe2_CPU_TEST_SRCS})
    message(STATUS "  " ${tmp})
  endforeach()

  message(STATUS "GPU test sources: ")
  foreach(tmp ${Caffe2_GPU_TEST_SRCS})
    message(STATUS "  " ${tmp})
  endforeach()

  message(STATUS "HIP sources: ")
  foreach(tmp ${Caffe2_HIP_SRCS})
    message(STATUS "  " ${tmp})
  endforeach()

  message(STATUS "HIP test sources: ")
  foreach(tmp ${Caffe2_HIP_TEST_SRCS})
    message(STATUS "  " ${tmp})
  endforeach()

  message(STATUS "ATen CPU test sources: ")
  foreach(tmp ${ATen_CPU_TEST_SRCS})
    message(STATUS "  " ${tmp})
  endforeach()

  message(STATUS "ATen CUDA test sources: ")
  foreach(tmp ${ATen_CUDA_TEST_SRCS})
    message(STATUS "  " ${tmp})
  endforeach()

  message(STATUS "ATen HIP test sources: ")
  foreach(tmp ${ATen_HIP_TEST_SRCS})
    message(STATUS "  " ${tmp})
  endforeach()
endif()

if (NOT INTERN_BUILD_MOBILE OR BUILD_CAFFE2_MOBILE)
  # ---[ List of libraries to link with
  add_library(caffe2_protos STATIC $<TARGET_OBJECTS:Caffe2_PROTO>)
  add_dependencies(caffe2_protos Caffe2_PROTO)
  # If we are going to link protobuf locally inside caffe2 libraries, what we will do is
  # to create a helper static library that always contains libprotobuf source files, and
  # link the caffe2 related dependent libraries to it.
  target_include_directories(caffe2_protos INTERFACE $<INSTALL_INTERFACE:include>)
  # Reason for this public dependency is as follows:
  # (1) Strictly speaking, we should not expose any Protobuf related functions. We should
  #     only use function interfaces wrapped with our own public API, and link protobuf
  #     locally.
  # (2) However, currently across the Caffe2 codebase, we have extensive use of protobuf
  #     functionalities. For example, not only libcaffe2.so uses it, but also other
  #     binaries such as python extensions etc. As a result, we will have to have a
  #     transitive dependency to libprotobuf.
  #
  # Good thing is that, if we specify CAFFE2_LINK_LOCAL_PROTOBUF, then we do not need to
  # separately deploy protobuf binaries - libcaffe2.so will contain all functionalities
  # one needs. One can verify this via ldd.
  #
  # TODO item in the future includes:
  # (1) Enable using lite protobuf
  # (2) Properly define public API that do not directly depend on protobuf itself.
  # (3) Expose the libprotobuf.a file for dependent libraries to link to.
  #
  # What it means for users/developers?
  # (1) Users: nothing affecting the users, other than the fact that CAFFE2_LINK_LOCAL_PROTOBUF
  #     avoids the need to deploy protobuf.
  # (2) Developers: if one simply uses core caffe2 functionality without using protobuf,
  #     nothing changes. If one has a dependent library that uses protobuf, then one needs to
  #     have the right protobuf version as well as linking to libprotobuf.a.
  target_link_libraries(caffe2_protos PUBLIC protobuf::libprotobuf)
  if (NOT BUILD_SHARED_LIBS)
    INSTALL(TARGETS caffe2_protos ARCHIVE DESTINATION "${CMAKE_INSTALL_LIBDIR}")
  endif()
endif()

# ==========================================================
# formerly-libtorch
# ==========================================================

set(TORCH_SRC_DIR "${CMAKE_CURRENT_SOURCE_DIR}/../torch")
set(TORCH_ROOT "${TORCH_SRC_DIR}/..")

if(NOT TORCH_INSTALL_BIN_DIR)
  set(TORCH_INSTALL_BIN_DIR bin)
endif()

if(NOT TORCH_INSTALL_INCLUDE_DIR)
  set(TORCH_INSTALL_INCLUDE_DIR include)
endif()

if(NOT TORCH_INSTALL_LIB_DIR)
  set(TORCH_INSTALL_LIB_DIR lib)
endif()



if (NOT INTERN_BUILD_MOBILE OR NOT BUILD_CAFFE2_MOBILE)


  set(CMAKE_POSITION_INDEPENDENT_CODE TRUE)

  # Generate files
  set(TOOLS_PATH "${TORCH_ROOT}/tools")

  configure_file("${TORCH_ROOT}/aten/src/ATen/common_with_cwrap.py"
    "${TOOLS_PATH}/shared/cwrap_common.py"
    COPYONLY)

  configure_file("${TORCH_SRC_DIR}/_utils_internal.py"
    "${TOOLS_PATH}/shared/_utils_internal.py"
    COPYONLY)


  set(GENERATED_CXX_TORCH
    "${TORCH_SRC_DIR}/csrc/autograd/generated/Functions.cpp"
    "${TORCH_SRC_DIR}/csrc/jit/generated/register_aten_ops_0.cpp"
    "${TORCH_SRC_DIR}/csrc/jit/generated/register_aten_ops_1.cpp"
    "${TORCH_SRC_DIR}/csrc/jit/generated/register_aten_ops_2.cpp"
    )

  if(NOT INTERN_DISABLE_AUTOGRAD)
    list(APPEND GENERATED_CXX_TORCH
      "${TORCH_SRC_DIR}/csrc/autograd/generated/VariableType_0.cpp"
      "${TORCH_SRC_DIR}/csrc/autograd/generated/VariableType_1.cpp"
      "${TORCH_SRC_DIR}/csrc/autograd/generated/VariableType_2.cpp"
      "${TORCH_SRC_DIR}/csrc/autograd/generated/VariableType_3.cpp"
      "${TORCH_SRC_DIR}/csrc/autograd/generated/VariableType_4.cpp"
    )
  endif()

  set(GENERATED_H_TORCH
    "${TORCH_SRC_DIR}/csrc/autograd/generated/Functions.h"
    "${TORCH_SRC_DIR}/csrc/autograd/generated/variable_factories.h"
    )

  if(NOT INTERN_DISABLE_AUTOGRAD)
    list(APPEND GENERATED_H_TORCH
      "${TORCH_SRC_DIR}/csrc/autograd/generated/VariableType.h"
    )
  endif()

  set(GENERATED_CXX_PYTHON
    "${TORCH_SRC_DIR}/csrc/autograd/generated/python_functions.cpp"
    "${TORCH_SRC_DIR}/csrc/autograd/generated/python_variable_methods.cpp"
    "${TORCH_SRC_DIR}/csrc/autograd/generated/python_torch_functions.cpp"
    "${TORCH_SRC_DIR}/csrc/autograd/generated/python_nn_functions.cpp"
    )

  set(GENERATED_H_PYTHON
    "${TORCH_SRC_DIR}/csrc/autograd/generated/python_functions.h"
    "${TORCH_SRC_DIR}/csrc/autograd/generated/python_variable_methods_dispatch.h"
    "${TORCH_SRC_DIR}/csrc/autograd/generated/python_torch_functions_dispatch.h"
    "${TORCH_SRC_DIR}/csrc/autograd/generated/python_nn_functions.h"
    "${TORCH_SRC_DIR}/csrc/autograd/generated/python_nn_functions_dispatch.h"
    )

  set(TORCH_GENERATED_CODE
    ${GENERATED_CXX_TORCH}
    ${GENERATED_H_TORCH}
    ${GENERATED_CXX_PYTHON}
    ${GENERATED_H_PYTHON}
    )

  add_custom_command(
    OUTPUT
    ${TORCH_GENERATED_CODE}
    COMMAND
    "${PYTHON_EXECUTABLE}" tools/setup_helpers/generate_code.py
      --declarations-path "${CMAKE_BINARY_DIR}/aten/src/ATen/Declarations.yaml"
      --nn-path "aten/src"
      $<$<BOOL:${INTERN_DISABLE_AUTOGRAD}>:--disable-autograd>
      $<$<BOOL:${SELECTED_OP_LIST}>:--selected-op-list-path="${SELECTED_OP_LIST}">
    DEPENDS
    "${CMAKE_BINARY_DIR}/aten/src/ATen/Declarations.yaml"
    "${CMAKE_CURRENT_LIST_DIR}/../aten/src/THNN/generic/THNN.h"
    "${TOOLS_PATH}/autograd/templates/VariableType.h"
    "${TOOLS_PATH}/autograd/templates/VariableType.cpp"
    "${TOOLS_PATH}/autograd/templates/Functions.h"
    "${TOOLS_PATH}/autograd/templates/Functions.cpp"
    "${TOOLS_PATH}/autograd/templates/python_functions.h"
    "${TOOLS_PATH}/autograd/templates/python_functions.cpp"
    "${TOOLS_PATH}/autograd/templates/python_variable_methods.cpp"
    "${TOOLS_PATH}/autograd/templates/python_variable_methods_dispatch.h"
    "${TOOLS_PATH}/autograd/templates/python_torch_functions.cpp"
    "${TOOLS_PATH}/autograd/templates/python_torch_functions_dispatch.h"
    "${TOOLS_PATH}/autograd/templates/python_nn_functions.cpp"
    "${TOOLS_PATH}/autograd/templates/python_nn_functions.h"
    "${TOOLS_PATH}/autograd/templates/python_nn_functions_dispatch.h"
    "${TOOLS_PATH}/autograd/templates/variable_factories.h"
    "${TOOLS_PATH}/autograd/deprecated.yaml"
    "${TOOLS_PATH}/autograd/derivatives.yaml"
    "${TOOLS_PATH}/autograd/gen_autograd_functions.py"
    "${TOOLS_PATH}/autograd/gen_autograd.py"
    "${TOOLS_PATH}/autograd/gen_python_functions.py"
    "${TOOLS_PATH}/autograd/gen_variable_factories.py"
    "${TOOLS_PATH}/autograd/gen_variable_type.py"
    "${TOOLS_PATH}/autograd/load_derivatives.py"
    "${TOOLS_PATH}/autograd/nested_dict.py"
    "${TOOLS_PATH}/autograd/utils.py"
    "${TOOLS_PATH}/jit/gen_jit_dispatch.py"
    "${TOOLS_PATH}/jit/templates/register_aten_ops.cpp"
    WORKING_DIRECTORY "${TORCH_ROOT}")


  # Required workaround for libtorch_python.so build
  # see https://samthursfield.wordpress.com/2015/11/21/cmake-dependencies-between-targets-and-files-and-custom-commands/#custom-commands-in-different-directories
  add_custom_target(
    generate-torch-sources
    DEPENDS ${TORCH_GENERATED_CODE}
    )


  set(TORCH_SRCS
    ${GENERATED_CXX_TORCH}
    ${GENERATED_H_TORCH}
    ${TORCH_SRC_DIR}/csrc/autograd/anomaly_mode.cpp
    ${TORCH_SRC_DIR}/csrc/autograd/autograd.cpp
    ${TORCH_SRC_DIR}/csrc/autograd/custom_function.cpp
    ${TORCH_SRC_DIR}/csrc/autograd/cpp_hook.cpp
    ${TORCH_SRC_DIR}/csrc/autograd/engine.cpp
    ${TORCH_SRC_DIR}/csrc/autograd/function.cpp
    ${TORCH_SRC_DIR}/csrc/autograd/function_hook.cpp
    ${TORCH_SRC_DIR}/csrc/autograd/functions/accumulate_grad.cpp
    ${TORCH_SRC_DIR}/csrc/autograd/functions/basic_ops.cpp
    ${TORCH_SRC_DIR}/csrc/autograd/functions/tensor.cpp
    ${TORCH_SRC_DIR}/csrc/autograd/functions/utils.cpp
    ${TORCH_SRC_DIR}/csrc/autograd/input_buffer.cpp
    ${TORCH_SRC_DIR}/csrc/autograd/profiler.cpp
    ${TORCH_SRC_DIR}/csrc/autograd/record_function.cpp
    ${TORCH_SRC_DIR}/csrc/autograd/record_function_ops.cpp
    ${TORCH_SRC_DIR}/csrc/autograd/saved_variable.cpp
    ${TORCH_SRC_DIR}/csrc/autograd/variable.cpp
    ${TORCH_SRC_DIR}/csrc/jit/autodiff.cpp
    ${TORCH_SRC_DIR}/csrc/jit/attributes.cpp
    ${TORCH_SRC_DIR}/csrc/jit/argument_spec.cpp
    ${TORCH_SRC_DIR}/csrc/jit/pass_manager.cpp
    ${TORCH_SRC_DIR}/csrc/jit/pickler.cpp
    ${TORCH_SRC_DIR}/csrc/jit/unpickler.cpp
    ${TORCH_SRC_DIR}/csrc/jit/graph_executor.cpp
    ${TORCH_SRC_DIR}/csrc/jit/import_source.cpp
    ${TORCH_SRC_DIR}/csrc/jit/import.cpp
    ${TORCH_SRC_DIR}/csrc/jit/pickle.cpp
    ${TORCH_SRC_DIR}/csrc/jit/import_export_helpers.cpp
    ${TORCH_SRC_DIR}/csrc/jit/instruction.cpp
    ${TORCH_SRC_DIR}/csrc/jit/interpreter.cpp
    ${TORCH_SRC_DIR}/csrc/jit/constants.cpp
    ${TORCH_SRC_DIR}/csrc/jit/node_hashing.cpp
    ${TORCH_SRC_DIR}/csrc/jit/ir.cpp
    ${TORCH_SRC_DIR}/csrc/jit/irparser.cpp
    ${TORCH_SRC_DIR}/csrc/jit/jit_log.cpp
    ${TORCH_SRC_DIR}/csrc/jit/operator.cpp
    ${TORCH_SRC_DIR}/csrc/jit/register_c10_ops.cpp
    ${TORCH_SRC_DIR}/csrc/jit/subgraph_matcher.cpp
    ${TORCH_SRC_DIR}/csrc/jit/symbolic_script.cpp
    ${TORCH_SRC_DIR}/csrc/jit/profiling_record.cpp
    ${TORCH_SRC_DIR}/csrc/jit/profiling_graph_executor_impl.cpp
    ${TORCH_SRC_DIR}/csrc/jit/update_graph_executor_opt.cpp
    ${TORCH_SRC_DIR}/csrc/jit/passes/alias_analysis.cpp
    ${TORCH_SRC_DIR}/csrc/jit/passes/batch_mm.cpp
    ${TORCH_SRC_DIR}/csrc/jit/passes/bailout_graph.cpp
    ${TORCH_SRC_DIR}/csrc/jit/passes/canonicalize.cpp
    ${TORCH_SRC_DIR}/csrc/jit/passes/clear_undefinedness.cpp
    ${TORCH_SRC_DIR}/csrc/jit/passes/constant_propagation.cpp
    ${TORCH_SRC_DIR}/csrc/jit/passes/constant_pooling.cpp
    ${TORCH_SRC_DIR}/csrc/jit/passes/common_subexpression_elimination.cpp
    ${TORCH_SRC_DIR}/csrc/jit/passes/create_autodiff_subgraphs.cpp
    ${TORCH_SRC_DIR}/csrc/jit/passes/inline_autodiff_subgraphs.cpp
    ${TORCH_SRC_DIR}/csrc/jit/passes/insert_guards.cpp
    ${TORCH_SRC_DIR}/csrc/jit/passes/inliner.cpp
    ${TORCH_SRC_DIR}/csrc/jit/passes/lift_closures.cpp
    ${TORCH_SRC_DIR}/csrc/jit/passes/inline_forked_closures.cpp
    ${TORCH_SRC_DIR}/csrc/jit/passes/dead_code_elimination.cpp
    ${TORCH_SRC_DIR}/csrc/jit/passes/decompose_ops.cpp
    ${TORCH_SRC_DIR}/csrc/jit/passes/canonicalize_ops.cpp
    ${TORCH_SRC_DIR}/csrc/jit/passes/erase_number_types.cpp
    ${TORCH_SRC_DIR}/csrc/jit/passes/fixup_trace_scope_blocks.cpp
    ${TORCH_SRC_DIR}/csrc/jit/passes/inline_fork_wait.cpp
    ${TORCH_SRC_DIR}/csrc/jit/passes/graph_fuser.cpp
    ${TORCH_SRC_DIR}/csrc/jit/passes/guard_elimination.cpp
    ${TORCH_SRC_DIR}/csrc/jit/passes/inplace_check.cpp
    ${TORCH_SRC_DIR}/csrc/jit/passes/liveness.cpp
    ${TORCH_SRC_DIR}/csrc/jit/passes/loop_unrolling.cpp
    ${TORCH_SRC_DIR}/csrc/jit/passes/lower_grad_of.cpp
    ${TORCH_SRC_DIR}/csrc/jit/passes/lower_graph.cpp
    ${TORCH_SRC_DIR}/csrc/jit/passes/lower_tuples.cpp
    ${TORCH_SRC_DIR}/csrc/jit/passes/peephole.cpp
    ${TORCH_SRC_DIR}/csrc/jit/passes/remove_expands.cpp
    ${TORCH_SRC_DIR}/csrc/jit/passes/remove_inplace_ops.cpp
    ${TORCH_SRC_DIR}/csrc/jit/passes/shape_analysis.cpp
    ${TORCH_SRC_DIR}/csrc/jit/passes/requires_grad_analysis.cpp
    ${TORCH_SRC_DIR}/csrc/jit/passes/specialize_autogradzero.cpp
    ${TORCH_SRC_DIR}/csrc/jit/passes/subgraph_rewrite.cpp
    ${TORCH_SRC_DIR}/csrc/jit/passes/python_print.cpp
    ${TORCH_SRC_DIR}/csrc/jit/passes/utils/subgraph_utils.cpp
    ${TORCH_SRC_DIR}/csrc/jit/passes/utils/check_alias_annotation.cpp
    ${TORCH_SRC_DIR}/csrc/jit/passes/utils/memory_dag.cpp
    ${TORCH_SRC_DIR}/csrc/jit/passes/quantization.cpp
    ${TORCH_SRC_DIR}/csrc/jit/passes/fuse_linear.cpp
    ${TORCH_SRC_DIR}/csrc/jit/print_handler.cpp
    ${TORCH_SRC_DIR}/csrc/jit/fuser/interface.cpp
    ${TORCH_SRC_DIR}/csrc/jit/register_prim_ops.cpp
    ${TORCH_SRC_DIR}/csrc/jit/register_string_ops.cpp
    ${TORCH_SRC_DIR}/csrc/jit/register_special_ops.cpp
    ${TORCH_SRC_DIR}/csrc/jit/scope.cpp
    ${TORCH_SRC_DIR}/csrc/jit/script/compiler.cpp
    ${TORCH_SRC_DIR}/csrc/jit/testing/file_check.cpp
    ${TORCH_SRC_DIR}/csrc/jit/script/convert_to_ssa.cpp
    ${TORCH_SRC_DIR}/csrc/jit/script/exit_transforms.cpp
    ${TORCH_SRC_DIR}/csrc/jit/script/inline_loop_condition.cpp
    ${TORCH_SRC_DIR}/csrc/jit/script/schema_matching.cpp
    ${TORCH_SRC_DIR}/csrc/jit/script/script_type_parser.cpp
    ${TORCH_SRC_DIR}/csrc/jit/script/sugared_value.cpp
    ${TORCH_SRC_DIR}/csrc/jit/script/class_type.cpp
    ${TORCH_SRC_DIR}/csrc/jit/script/parser.cpp
    ${TORCH_SRC_DIR}/csrc/jit/script/builtin_functions.cpp
    ${TORCH_SRC_DIR}/csrc/jit/script/canonicalize_modified_loop.cpp
    ${TORCH_SRC_DIR}/csrc/jit/script/edit_distance.cpp
    ${TORCH_SRC_DIR}/csrc/jit/script/logging.cpp
    ${TORCH_SRC_DIR}/csrc/jit/script/module.cpp
    ${TORCH_SRC_DIR}/csrc/jit/script/object.cpp
    ${TORCH_SRC_DIR}/csrc/jit/script/jit_exception.cpp
    ${TORCH_SRC_DIR}/csrc/jit/source_range_serialization.cpp
    ${TORCH_SRC_DIR}/csrc/jit/tracer.cpp
    ${TORCH_SRC_DIR}/csrc/jit/hooks_for_testing.cpp
    ${TORCH_SRC_DIR}/csrc/utils/tensor_flatten.cpp
    ${TORCH_SRC_DIR}/csrc/utils/variadic.cpp
    ${TORCH_SRC_DIR}/csrc/jit/fuser/kernel_cache.cpp
    ${TORCH_SRC_DIR}/csrc/jit/fuser/compiler.cpp
    ${TORCH_SRC_DIR}/csrc/jit/fuser/executor.cpp
    ${TORCH_SRC_DIR}/csrc/jit/fuser/codegen.cpp
    ${TORCH_SRC_DIR}/csrc/jit/fuser/fallback.cpp
    ${TORCH_SRC_DIR}/csrc/jit/function.cpp
    ${TORCH_SRC_DIR}/csrc/jit/vararg_functions.cpp
    )

  if (NOT INTERN_BUILD_MOBILE)
    set (MOBILE_SRCS
        ${TORCH_SRC_DIR}/csrc/jit/mobile/function.cpp
        ${TORCH_SRC_DIR}/csrc/jit/mobile/import.cpp
        ${TORCH_SRC_DIR}/csrc/jit/mobile/module.cpp
        ${TORCH_SRC_DIR}/csrc/jit/mobile/register_mobile_ops.cpp
        ${TORCH_SRC_DIR}/csrc/jit/mobile/interpreter.cpp
        )
    list (APPEND TORCH_SRCS ${MOBILE_SRCS})
  endif()

  if (NOT INTERN_DISABLE_AUTOGRAD)
    list(APPEND TORCH_SRCS
      ${TORCH_SRC_DIR}/csrc/autograd/VariableTypeManual.cpp
    )
  endif()

  if (NOT INTERN_BUILD_MOBILE)
    list(APPEND TORCH_SRCS
      ${TORCH_SRC_DIR}/csrc/api/src/jit.cpp
      ${TORCH_SRC_DIR}/csrc/jit/export.cpp
      ${TORCH_SRC_DIR}/csrc/jit/export_module.cpp
      ${TORCH_SRC_DIR}/csrc/jit/import_legacy.cpp
      ${TORCH_SRC_DIR}/csrc/jit/netdef_converter.cpp
      ${TORCH_SRC_DIR}/csrc/jit/fuser/cpu/fused_kernel.cpp
      ${TORCH_SRC_DIR}/csrc/jit/script/module_save.cpp
      ${TORCH_SRC_DIR}/csrc/utils/byte_order.cpp
    )
    if (USE_DISTRIBUTED)
      list(APPEND TORCH_SRCS
        ${TORCH_SRC_DIR}/csrc/distributed/autograd/context/container.cpp
        ${TORCH_SRC_DIR}/csrc/distributed/autograd/context/context.cpp
        ${TORCH_SRC_DIR}/csrc/distributed/autograd/engine/dist_engine.cpp
        ${TORCH_SRC_DIR}/csrc/distributed/autograd/functions/recvrpc_backward.cpp
        ${TORCH_SRC_DIR}/csrc/distributed/autograd/functions/sendrpc_backward.cpp
        ${TORCH_SRC_DIR}/csrc/distributed/autograd/rpc_messages/autograd_metadata.cpp
        ${TORCH_SRC_DIR}/csrc/distributed/autograd/rpc_messages/propagate_gradients_req.cpp
        ${TORCH_SRC_DIR}/csrc/distributed/autograd/rpc_messages/propagate_gradients_resp.cpp
        ${TORCH_SRC_DIR}/csrc/distributed/autograd/rpc_messages/cleanup_autograd_context_req.cpp
        ${TORCH_SRC_DIR}/csrc/distributed/autograd/rpc_messages/cleanup_autograd_context_resp.cpp
        ${TORCH_SRC_DIR}/csrc/distributed/autograd/rpc_messages/rpc_with_autograd.cpp
        ${TORCH_SRC_DIR}/csrc/distributed/autograd/utils.cpp
        ${TORCH_SRC_DIR}/csrc/distributed/rpc/future_message.cpp
        ${TORCH_SRC_DIR}/csrc/distributed/rpc/message.cpp
        ${TORCH_SRC_DIR}/csrc/distributed/rpc/python_call.cpp
        ${TORCH_SRC_DIR}/csrc/distributed/rpc/python_remote_call.cpp
        ${TORCH_SRC_DIR}/csrc/distributed/rpc/python_resp.cpp
        ${TORCH_SRC_DIR}/csrc/distributed/rpc/rpc_agent.cpp
        ${TORCH_SRC_DIR}/csrc/distributed/rpc/request_callback.cpp
        ${TORCH_SRC_DIR}/csrc/distributed/rpc/rref_proto.cpp
        ${TORCH_SRC_DIR}/csrc/distributed/rpc/script_call.cpp
        ${TORCH_SRC_DIR}/csrc/distributed/rpc/script_remote_call.cpp
        ${TORCH_SRC_DIR}/csrc/distributed/rpc/script_resp.cpp
        ${TORCH_SRC_DIR}/csrc/distributed/rpc/types.cpp
        ${TORCH_SRC_DIR}/csrc/distributed/rpc/utils.cpp
      )
    endif()
  endif()

  if (USE_CUDA)
    list(APPEND Caffe2_GPU_SRCS
      ${TORCH_SRC_DIR}/csrc/jit/fuser/cuda/fused_kernel.cpp
      ${TORCH_SRC_DIR}/csrc/autograd/profiler_cuda.cpp
      ${TORCH_SRC_DIR}/csrc/autograd/functions/comm.cpp
      ${TORCH_SRC_DIR}/csrc/cuda/comm.cpp
    )
    add_library(caffe2_nvrtc SHARED ${ATen_NVRTC_STUB_SRCS})
    target_link_libraries(caffe2_nvrtc ${CUDA_NVRTC} ${CUDA_CUDA_LIB} ${CUDA_NVRTC_LIB})
    target_include_directories(caffe2_nvrtc PRIVATE ${CUDA_INCLUDE_DIRS})
    install(TARGETS caffe2_nvrtc DESTINATION "${TORCH_INSTALL_LIB_DIR}")
    if (USE_NCCL)
      list(APPEND Caffe2_GPU_SRCS
        ${TORCH_SRC_DIR}/csrc/cuda/nccl.cpp)
    endif()
  endif()

  if (USE_ROCM)
    list(APPEND Caffe2_HIP_SRCS
      ${TORCH_SRC_DIR}/csrc/jit/fuser/cuda/fused_kernel.cpp
      ${TORCH_SRC_DIR}/csrc/autograd/profiler_cuda.cpp
      ${TORCH_SRC_DIR}/csrc/autograd/functions/comm.cpp
      ${TORCH_SRC_DIR}/csrc/cuda/comm.cpp
    )
    if (USE_NCCL)
      list(APPEND Caffe2_HIP_SRCS
        ${TORCH_SRC_DIR}/csrc/cuda/nccl.cpp)
    endif()
    # caffe2_nvrtc's stubs to driver APIs are useful for HIP.
    # See NOTE [ ATen NVRTC Stub and HIP ]
    add_library(caffe2_nvrtc SHARED ${ATen_NVRTC_STUB_SRCS})
    target_link_libraries(caffe2_nvrtc ${PYTORCH_HIP_HCC_LIBRARIES} ${ROCM_HIPRTC_LIB})
    target_compile_definitions(caffe2_nvrtc PRIVATE USE_ROCM __HIP_PLATFORM_HCC__)
    install(TARGETS caffe2_nvrtc DESTINATION "${TORCH_INSTALL_LIB_DIR}")
  endif()

  if (NOT NO_API)
    list(APPEND TORCH_SRCS
      ${TORCH_SRC_DIR}/csrc/api/src/cuda.cpp
      ${TORCH_SRC_DIR}/csrc/api/src/data/datasets/mnist.cpp
      ${TORCH_SRC_DIR}/csrc/api/src/data/samplers/distributed.cpp
      ${TORCH_SRC_DIR}/csrc/api/src/data/samplers/random.cpp
      ${TORCH_SRC_DIR}/csrc/api/src/data/samplers/sequential.cpp
      ${TORCH_SRC_DIR}/csrc/api/src/data/samplers/stream.cpp
      ${TORCH_SRC_DIR}/csrc/api/src/enum.cpp
      ${TORCH_SRC_DIR}/csrc/api/src/serialize.cpp
      ${TORCH_SRC_DIR}/csrc/api/src/jit.cpp
      ${TORCH_SRC_DIR}/csrc/api/src/nn/init.cpp
      ${TORCH_SRC_DIR}/csrc/api/src/nn/module.cpp
      ${TORCH_SRC_DIR}/csrc/api/src/nn/modules/_functions.cpp
      ${TORCH_SRC_DIR}/csrc/api/src/nn/modules/activation.cpp
      ${TORCH_SRC_DIR}/csrc/api/src/nn/modules/batchnorm.cpp
      ${TORCH_SRC_DIR}/csrc/api/src/nn/modules/normalization.cpp
      ${TORCH_SRC_DIR}/csrc/api/src/nn/modules/instancenorm.cpp
      ${TORCH_SRC_DIR}/csrc/api/src/nn/modules/conv.cpp
      ${TORCH_SRC_DIR}/csrc/api/src/nn/modules/dropout.cpp
      ${TORCH_SRC_DIR}/csrc/api/src/nn/modules/distance.cpp
      ${TORCH_SRC_DIR}/csrc/api/src/nn/modules/embedding.cpp
      ${TORCH_SRC_DIR}/csrc/api/src/nn/modules/fold.cpp
      ${TORCH_SRC_DIR}/csrc/api/src/nn/modules/linear.cpp
      ${TORCH_SRC_DIR}/csrc/api/src/nn/modules/loss.cpp
      ${TORCH_SRC_DIR}/csrc/api/src/nn/modules/padding.cpp
      ${TORCH_SRC_DIR}/csrc/api/src/nn/modules/pixelshuffle.cpp
      ${TORCH_SRC_DIR}/csrc/api/src/nn/modules/pooling.cpp
      ${TORCH_SRC_DIR}/csrc/api/src/nn/modules/rnn.cpp
      ${TORCH_SRC_DIR}/csrc/api/src/nn/modules/upsampling.cpp
      ${TORCH_SRC_DIR}/csrc/api/src/nn/modules/container/functional.cpp
      ${TORCH_SRC_DIR}/csrc/api/src/nn/modules/container/named_any.cpp
      ${TORCH_SRC_DIR}/csrc/api/src/nn/options/activation.cpp
      ${TORCH_SRC_DIR}/csrc/api/src/nn/options/batchnorm.cpp
      ${TORCH_SRC_DIR}/csrc/api/src/nn/options/embedding.cpp
      ${TORCH_SRC_DIR}/csrc/api/src/nn/options/instancenorm.cpp
      ${TORCH_SRC_DIR}/csrc/api/src/nn/options/normalization.cpp
      ${TORCH_SRC_DIR}/csrc/api/src/nn/options/conv.cpp
      ${TORCH_SRC_DIR}/csrc/api/src/nn/options/dropout.cpp
      ${TORCH_SRC_DIR}/csrc/api/src/nn/options/linear.cpp
      ${TORCH_SRC_DIR}/csrc/api/src/nn/options/padding.cpp
      ${TORCH_SRC_DIR}/csrc/api/src/nn/options/pooling.cpp
      ${TORCH_SRC_DIR}/csrc/api/src/nn/options/rnn.cpp
      ${TORCH_SRC_DIR}/csrc/api/src/nn/options/vision.cpp
      ${TORCH_SRC_DIR}/csrc/api/src/optim/adagrad.cpp
      ${TORCH_SRC_DIR}/csrc/api/src/optim/adam.cpp
      ${TORCH_SRC_DIR}/csrc/api/src/optim/lbfgs.cpp
      ${TORCH_SRC_DIR}/csrc/api/src/optim/optimizer.cpp
      ${TORCH_SRC_DIR}/csrc/api/src/optim/rmsprop.cpp
      ${TORCH_SRC_DIR}/csrc/api/src/optim/serialize.cpp
      ${TORCH_SRC_DIR}/csrc/api/src/optim/sgd.cpp
      ${TORCH_SRC_DIR}/csrc/api/src/serialize/input-archive.cpp
      ${TORCH_SRC_DIR}/csrc/api/src/serialize/output-archive.cpp
    )
  endif()

  list(APPEND Caffe2_CPU_SRCS ${TORCH_SRCS})
endif()

# ==========================================================
# END formerly-libtorch sources
# ==========================================================


add_library(torch_cpu ${Caffe2_CPU_SRCS})
torch_compile_options(torch_cpu)  # see cmake/public/utils.cmake

# This is required for older versions of CMake, which don't allow
# specifying add_library() without a list of source files
set(DUMMY_EMPTY_FILE ${CMAKE_BINARY_DIR}/empty.cpp)

if (MSVC)
  set(DUMMY_FILE_CONTENT "__declspec(dllexport) int ignore_this_library_placeholder(){return 0\\;}")
else()
  set(DUMMY_FILE_CONTENT "")
endif()

file(WRITE ${DUMMY_EMPTY_FILE} ${DUMMY_FILE_CONTENT})

# Wrapper library for people who link against torch and expect both CPU and CUDA support
# Contains "torch_cpu" and "torch_cuda"
add_library(torch ${DUMMY_EMPTY_FILE})

if(USE_ROCM)
  filter_list(__caffe2_hip_srcs_cpp Caffe2_HIP_SRCS "\\.(cu|hip)$")
  set_source_files_properties(${__caffe2_hip_srcs_cpp} PROPERTIES HIP_SOURCE_PROPERTY_FORMAT 1)
endif()

# Compile exposed libraries.
IF (USE_ROCM)
  set(CUDA_LINK_LIBRARIES_KEYWORD PRIVATE)
  hip_add_library(torch_hip ${Caffe2_HIP_SRCS})
  set(CUDA_LINK_LIBRARIES_KEYWORD)
  torch_compile_options(torch_hip)  # see cmake/public/utils.cmake
  # TODO: Not totally sure if this is live or not
  if (USE_NCCL)
    target_link_libraries(torch_hip PRIVATE __caffe2_nccl)
    target_compile_definitions(torch_hip PRIVATE USE_NCCL)
  endif()
ELSEIF(USE_CUDA)
  set(CUDA_LINK_LIBRARIES_KEYWORD PRIVATE)
  cuda_add_library(torch_cuda ${Caffe2_GPU_SRCS})
  set(CUDA_LINK_LIBRARIES_KEYWORD)
  torch_compile_options(torch_cuda)  # see cmake/public/utils.cmake
  if (USE_NCCL)
    target_link_libraries(torch_cuda PRIVATE __caffe2_nccl)
    target_compile_definitions(torch_cuda PRIVATE USE_NCCL)
  endif()
ENDIF()



# ==========================================================
# formerly-libtorch flags
# ==========================================================

if (NOT INTERN_BUILD_MOBILE)
  # Forces caffe2.pb.h to be generated before its dependents are compiled.
  # Adding the generated header file to the ${TORCH_SRCS} list is not sufficient
  # to establish the dependency, since the generation procedure is declared in a different CMake file.
  # See https://samthursfield.wordpress.com/2015/11/21/cmake-dependencies-between-targets-and-files-and-custom-commands/#custom-commands-in-different-directories
  add_dependencies(torch_cpu Caffe2_PROTO)
endif()

if (NOT INTERN_BUILD_MOBILE OR NOT BUILD_CAFFE2_MOBILE)
  if (NOT NO_API)
    target_include_directories(torch_cpu PRIVATE
      ${TORCH_SRC_DIR}/csrc/api
      ${TORCH_SRC_DIR}/csrc/api/include)
  endif()

  if(USE_CUDA)
    if(MSVC)
      if (NOT NVTOOLEXT_HOME)
        set(NVTOOLEXT_HOME "C:/Program Files/NVIDIA Corporation/NvToolsExt")
      endif()
      if (DEFINED ENV{NVTOOLSEXT_PATH})
        set(NVTOOLEXT_HOME $ENV{NVTOOLSEXT_PATH})
        file(TO_CMAKE_PATH ${NVTOOLEXT_HOME} NVTOOLEXT_HOME)
      endif()
      set(TORCH_CUDA_LIBRARIES
        ${NVTOOLEXT_HOME}/lib/x64/nvToolsExt64_1.lib
        ${CUDA_LIBRARIES})
      target_include_directories(torch_cuda PUBLIC "${NVTOOLEXT_HOME}/include")

    elseif(APPLE)
      set(TORCH_CUDA_LIBRARIES
        ${CUDA_TOOLKIT_ROOT_DIR}/lib/libcudart.dylib
        ${CUDA_TOOLKIT_ROOT_DIR}/lib/libnvrtc.dylib
        ${CUDA_TOOLKIT_ROOT_DIR}/lib/libnvToolsExt.dylib
        ${CUDA_LIBRARIES})

    else()
      find_library(LIBNVTOOLSEXT libnvToolsExt.so PATHS ${CUDA_TOOLKIT_ROOT_DIR}/lib64/)
      set(TORCH_CUDA_LIBRARIES
        ${LIBNVTOOLSEXT}
        ${CUDA_LIBRARIES})
    endif()
  endif()


  set(TH_CPU_INCLUDE
    # dense
    aten/src/TH
    ${CMAKE_CURRENT_BINARY_DIR}/aten/src/TH
    ${TORCH_ROOT}/aten/src
    ${CMAKE_CURRENT_BINARY_DIR}/aten/src
    ${CMAKE_BINARY_DIR}/aten/src)
  target_include_directories(torch_cpu PRIVATE ${TH_CPU_INCLUDE})

  set(ATen_CPU_INCLUDE
    ${TORCH_ROOT}/aten/src
    ${CMAKE_CURRENT_BINARY_DIR}/../aten/src
    ${CMAKE_CURRENT_BINARY_DIR}/../aten/src/ATen
    ${CMAKE_BINARY_DIR}/aten/src)

IF (USE_TBB)
  list(APPEND ATen_CPU_INCLUDE ${TBB_ROOT_DIR}/include)
  target_link_libraries(torch_cpu PUBLIC tbb)
ENDIF()


  target_include_directories(torch_cpu PRIVATE ${ATen_CPU_INCLUDE})

  target_include_directories(torch_cpu PRIVATE
    ${TORCH_SRC_DIR}/csrc)

  target_include_directories(torch_cpu PRIVATE
    ${TORCH_ROOT}/third_party/miniz-2.0.8)


  install(DIRECTORY "${TORCH_SRC_DIR}/csrc"
    DESTINATION ${TORCH_INSTALL_INCLUDE_DIR}/torch
    FILES_MATCHING PATTERN "*.h")
  install(FILES "${TORCH_SRC_DIR}/script.h" "${TORCH_SRC_DIR}/extension.h" "${TORCH_SRC_DIR}/custom_class.h"
    DESTINATION ${TORCH_INSTALL_INCLUDE_DIR}/torch)


  if (BUILD_TEST AND NOT MSVC AND NOT USE_ROCM)
    add_subdirectory(${TORCH_ROOT}/test/cpp/jit ${CMAKE_BINARY_DIR}/test_jit)
    if (USE_DISTRIBUTED)
      add_subdirectory(${TORCH_ROOT}/test/cpp/rpc ${CMAKE_BINARY_DIR}/test_cpp_rpc)
    endif()
  endif()

  if (BUILD_TEST AND NOT NO_API)
    add_subdirectory(${TORCH_ROOT}/test/cpp/api ${CMAKE_BINARY_DIR}/test_api)
    add_subdirectory(${TORCH_ROOT}/test/cpp/dist_autograd ${CMAKE_BINARY_DIR}/dist_autograd)
  endif()

  # XXX This ABI check cannot be run with arm-linux-androideabi-g++
  if ("${CMAKE_CXX_COMPILER_ID}" STREQUAL "GNU")
    if (DEFINED GLIBCXX_USE_CXX11_ABI)
      message(STATUS "_GLIBCXX_USE_CXX11_ABI is already defined as a cmake variable")
    else()
      message(STATUS "${CMAKE_CXX_COMPILER} ${TORCH_SRC_DIR}/abi-check.cpp -o ${CMAKE_BINARY_DIR}/abi-check")
      execute_process(
        COMMAND
        "${CMAKE_CXX_COMPILER}"
        "${TORCH_SRC_DIR}/abi-check.cpp"
        "-o"
        "${CMAKE_BINARY_DIR}/abi-check"
        RESULT_VARIABLE ABI_CHECK_COMPILE_RESULT)
      if (ABI_CHECK_COMPILE_RESULT)
        message(FATAL_ERROR "Could not compile ABI Check: ${ABI_CHECK_COMPILE_RESULT}")
      endif()
      execute_process(
        COMMAND "${CMAKE_BINARY_DIR}/abi-check"
        RESULT_VARIABLE ABI_CHECK_RESULT
        OUTPUT_VARIABLE GLIBCXX_USE_CXX11_ABI)
      if (ABI_CHECK_RESULT)
        message(WARNING "Could not run ABI Check: ${ABI_CHECK_RESULT}")
      endif()
    endif()
    message(STATUS "Determined _GLIBCXX_USE_CXX11_ABI=${GLIBCXX_USE_CXX11_ABI}")
  endif()

  # CMake config for external projects.
  configure_file(
    ${PROJECT_SOURCE_DIR}/cmake/TorchConfigVersion.cmake.in
    ${PROJECT_BINARY_DIR}/TorchConfigVersion.cmake
    @ONLY)
  configure_file(
    ${TORCH_ROOT}/cmake/TorchConfig.cmake.in
    ${PROJECT_BINARY_DIR}/TorchConfig.cmake
    @ONLY)
  install(FILES
    ${PROJECT_BINARY_DIR}/TorchConfigVersion.cmake
    ${PROJECT_BINARY_DIR}/TorchConfig.cmake
    DESTINATION share/cmake/Torch)

  if (USE_DISTRIBUTED)
    if (NOT MSVC)
      add_subdirectory(${TORCH_SRC_DIR}/lib/c10d lib_c10d)
    endif()
  endif()


  # ---[ Torch python bindings build
  add_subdirectory(../torch torch)


endif()
# ==========================================================
# END formerly-libtorch flags
# ==========================================================






if (NOT NO_API)
  target_include_directories(torch_cpu PUBLIC
    $<BUILD_INTERFACE:${TORCH_SRC_DIR}/csrc/api>
    $<BUILD_INTERFACE:${TORCH_SRC_DIR}/csrc/api/include>)
endif()


if(USE_OPENMP)
  find_package(OpenMP QUIET)
endif()
if(USE_OPENMP AND OPENMP_FOUND)
  message(STATUS "pytorch is compiling with OpenMP. \n"
    "OpenMP CXX_FLAGS: ${OpenMP_CXX_FLAGS}. \n"
    "OpenMP libraries: ${OpenMP_CXX_LIBRARIES}.")
<<<<<<< HEAD
  target_compile_options(torch INTERFACE ${OpenMP_CXX_FLAGS})
  target_link_libraries(torch INTERFACE ${OpenMP_CXX_LIBRARIES})
=======
  target_compile_options(torch_cpu INTERFACE ${OpenMP_CXX_FLAGS})
  target_link_libraries(torch_cpu PRIVATE ${OpenMP_CXX_LIBRARIES})
>>>>>>> 9a858aba
endif()


if(USE_ROCM)
  target_compile_definitions(torch_hip PRIVATE
    USE_ROCM
    __HIP_PLATFORM_HCC__
    )
  # NB: Massive hack.  torch/csrc/jit/fuser/codegen.cpp includes
  # torch/csrc/jit/fuser/cuda/resource_strings.h which changes the
  # strings depending on if you're __HIP_PLATFORM_HCC__ or not.
  # But that file is in torch_cpu!  So, against all odds, this macro
  # has to be set on torch_cpu too.  I also added it to torch for
  # better luck
  target_compile_definitions(torch_cpu PRIVATE
    USE_ROCM
    __HIP_PLATFORM_HCC__
    )
  target_compile_definitions(torch PRIVATE
    USE_ROCM
    __HIP_PLATFORM_HCC__
    )
  target_include_directories(torch_hip PRIVATE
    /opt/rocm/include
    /opt/rocm/hcc/include
    /opt/rocm/rocblas/include
    /opt/rocm/hipsparse/include
    )
endif()

if (NOT INTERN_BUILD_MOBILE OR BUILD_CAFFE2_MOBILE)
  caffe2_interface_library(caffe2_protos caffe2_protos_whole)
  target_link_libraries(torch_cpu PRIVATE caffe2_protos_whole)
  if (${CAFFE2_LINK_LOCAL_PROTOBUF})
    target_link_libraries(torch_cpu INTERFACE protobuf::libprotobuf)
  else()
    target_link_libraries(torch_cpu PUBLIC protobuf::libprotobuf)
  endif()
endif()

if (USE_OPENMP AND OPENMP_FOUND)
  message(STATUS "Caffe2 is compiling with OpenMP. \n"
    "OpenMP CXX_FLAGS: ${OpenMP_CXX_FLAGS}. \n"
    "OpenMP libraries: ${OpenMP_CXX_LIBRARIES}.")
  target_link_libraries(torch_cpu PRIVATE ${OpenMP_CXX_LIBRARIES})
endif()

target_link_libraries(torch_cpu PUBLIC c10)
target_link_libraries(torch_cpu PUBLIC ${Caffe2_PUBLIC_DEPENDENCY_LIBS})
target_link_libraries(torch_cpu PRIVATE ${Caffe2_DEPENDENCY_LIBS})
target_link_libraries(torch_cpu PRIVATE ${Caffe2_DEPENDENCY_WHOLE_LINK_LIBS})
target_include_directories(torch_cpu INTERFACE $<INSTALL_INTERFACE:include>)
target_include_directories(torch_cpu PRIVATE ${Caffe2_CPU_INCLUDE})
target_include_directories(torch_cpu SYSTEM PRIVATE "${Caffe2_DEPENDENCY_INCLUDE}")
# Set standard properties on the target
torch_set_target_props(torch_cpu)


target_compile_options(torch_cpu PRIVATE "-DCAFFE2_BUILD_MAIN_LIB")
if(USE_CUDA)
  target_compile_options(torch_cuda PRIVATE "-DTORCH_CUDA_BUILD_MAIN_LIB")
  # NB: This must be target_compile_definitions, not target_compile_options,
  # as the latter is not respected by nvcc
  target_compile_definitions(torch_cuda PRIVATE "-DTORCH_CUDA_BUILD_MAIN_LIB")
elseif(USE_ROCM)
  target_compile_options(torch_hip PRIVATE "-DTORCH_HIP_BUILD_MAIN_LIB")
  target_compile_definitions(torch_hip PRIVATE "-DTORCH_HIP_BUILD_MAIN_LIB")
endif()


# ATen parallelism settings
#  OMP - OpenMP for intra-op, native thread pool for inter-op parallelism
#  NATIVE - using native thread pool for intra- and inter-op parallelism
#  TBB - using TBB for intra- and native thread pool for inter-op parallelism
if (INTERN_BUILD_MOBILE AND NOT BUILD_CAFFE2_MOBILE)
  set(ATEN_THREADING "NATIVE" CACHE STRING "ATen parallel backend")
else()
  set(ATEN_THREADING "OMP" CACHE STRING "ATen parallel backend")
endif()

message(STATUS "Using ATen parallel backend: ${ATEN_THREADING}")
if ("${ATEN_THREADING}" STREQUAL "OMP")
  target_compile_definitions(torch_cpu PUBLIC "-DAT_PARALLEL_OPENMP=1")
elseif ("${ATEN_THREADING}" STREQUAL "NATIVE")
  target_compile_definitions(torch_cpu PUBLIC "-DAT_PARALLEL_NATIVE=1")
elseif ("${ATEN_THREADING}" STREQUAL "TBB")
  if (NOT USE_TBB)
    message(FATAL_ERROR "Using TBB backend but USE_TBB is off")
  endif()
  target_compile_definitions(torch_cpu PUBLIC "-DAT_PARALLEL_NATIVE_TBB=1")
else()
  message(FATAL_ERROR "Unknown ATen parallel backend: ${ATEN_THREADING}")
endif()
set(EXPERIMENTAL_SINGLE_THREAD_POOL "0" CACHE STRING
  "Experimental option to use a single thread pool for inter- and intra-op parallelism")
if ("${EXPERIMENTAL_SINGLE_THREAD_POOL}")
  target_compile_definitions(torch_cpu PUBLIC "-DAT_EXPERIMENTAL_SINGLE_THREAD_POOL=1")
endif()

if (MSVC AND NOT BUILD_SHARED_LIBS)
  # Note [Supporting both static and dynamic libraries on Windows]
  # ~~~~~~~~~~~~~~~~~~~~~~~~~~~~~~~~~~~~~~~~~~~~~~~~~~~~~~~~~~~~~
  # A Windows library may be distributed as either a static or dynamic
  # library.  The chosen distribution mechanism affects how you setup
  # the headers for the library: if you statically link a function,
  # all you need is an ordinary signature:
  #
  #     void f();
  #
  # But if you *dynamically* link it, then you must provide a __declspec
  # specifying that it should be imported from a DLL:
  #
  #     __declspec(dllimport) void f();
  #
  # Mixing the two situations will not work: if you specify dllimport
  # while statically linking, the linker will complain it cannot find
  # the __imp_f symbol (which serve as the DLL entrypoint); if you
  # fail to specify dllimport for a symbol that's coming from a DLL,
  # the linker will complain that it can't find f.  Joy!
  #
  # Most places on the Internet, you will find people have written
  # their headers under the assumption that the application will
  # only ever be dynamically linked, as they define a macro which
  # tags a function as __declspec(dllexport) if you are actually
  # building the library, and __declspec(dllimport) otherwise.  But
  # if you want these headers to also work if you are linking against
  # a static library, you need a way to avoid adding these __declspec's
  # at all.  And that "mechanism" needs to apply to any downstream
  # libraries/executables which are going to link against your library.
  #
  #   As an aside, why do we need to support both modes?
  #   For historical reasons, PyTorch ATen on Windows is built dynamically,
  #   while Caffe2 on Windows is built statically (mostly because if
  #   we build it dynamically, we are over the DLL exported symbol limit--and
  #   that is because Caffe2 hasn't comprehensively annotated all symbols
  #   which cross the DLL boundary with CAFFE_API).  So any code
  #   which is used by both PyTorch and Caffe2 needs to support both
  #   modes of linking.
  #
  # So, you have a macro (call it AT_CORE_STATIC_WINDOWS) which you need to have
  # set for any downstream library/executable that transitively includes your
  # headers.  How are you going to do this?  You have two options:
  #
  #   1. Write out a config.h header which stores whether or not
  #      you are linking statically or dynamically.
  #
  #   2. Force all of users to set the the macro themselves.  If they
  #      use cmake, you can set -DAT_CORE_STATIC_WINDOWS=1 as a PUBLIC
  #      compile option, in which case cmake will automatically
  #      add the macro for you.
  #
  # Which one is better? Well, it depends: they trade off implementor
  # ease versus user ease: (1) is more work for the library author
  # but the user doesn't have to worry about it; (2) requires the user
  # to set the macro themselves... but only if they don't use cmake.
  #
  # So, which is appropriate in our situation?  In my mind, here is
  # the distinguishing factor: it is more common to distribute
  # DLLs, since they don't require you to line up the CRT version
  # (/MD, /MDd, /MT, /MTd) and MSVC version at the use site.  So,
  # if a user is already in the business of static linkage, they're
  # already in "expert user" realm.  So, I've decided that at this
  # point in time, the simplicity of implementation of (2) wins out.
  #
  # NB: This must be target_compile_definitions, not target_compile_options,
  # as the latter is not respected by nvcc
  target_compile_definitions(torch_cpu PUBLIC "AT_CORE_STATIC_WINDOWS=1")
endif()
if (MSVC AND BUILD_SHARED_LIBS)
  # ONNX is linked statically and needs to be exported from this library
  # to be used externally. Make sure that references match the export.
  target_compile_options(torch_cpu PRIVATE "-DONNX_BUILD_MAIN_LIB")
endif()

caffe2_interface_library(torch_cpu torch_cpu_library)

if (USE_CUDA)
  caffe2_interface_library(torch_cuda torch_cuda_library)
elseif (USE_ROCM)
  caffe2_interface_library(torch_hip torch_hip_library)
endif()

caffe2_interface_library(torch torch_library)

install(TARGETS torch_cpu torch_cpu_library EXPORT Caffe2Targets DESTINATION "${TORCH_INSTALL_LIB_DIR}")
if (USE_CUDA)
  install(TARGETS torch_cuda torch_cuda_library EXPORT Caffe2Targets DESTINATION "${TORCH_INSTALL_LIB_DIR}")
elseif (USE_ROCM)
  install(TARGETS torch_hip torch_hip_library EXPORT Caffe2Targets DESTINATION "${TORCH_INSTALL_LIB_DIR}")
endif()
install(TARGETS torch torch_library EXPORT Caffe2Targets DESTINATION "${TORCH_INSTALL_LIB_DIR}")

target_link_libraries(torch PUBLIC torch_cpu_library)
if(USE_CUDA)
  target_link_libraries(torch PUBLIC torch_cuda_library)
elseif(USE_ROCM)
  target_link_libraries(torch PUBLIC torch_hip_library)
endif()

list(APPEND Caffe2_MAIN_LIBS torch_library)
if (USE_TBB)
  list(APPEND Caffe2_MAIN_LIBS tbb)
endif()

# Install PDB files for MSVC builds
if (MSVC AND BUILD_SHARED_LIBS)
  install(FILES $<TARGET_PDB_FILE:torch_cpu> DESTINATION "${TORCH_INSTALL_LIB_DIR}" OPTIONAL)
  if(USE_CUDA)
    install(FILES $<TARGET_PDB_FILE:torch_cuda> DESTINATION "${TORCH_INSTALL_LIB_DIR}" OPTIONAL)
  elseif(USE_ROCM)
    install(FILES $<TARGET_PDB_FILE:torch_hip> DESTINATION "${TORCH_INSTALL_LIB_DIR}" OPTIONAL)
  endif()
endif()

# ---[ CUDA library.
if(USE_CUDA)

  target_link_libraries(torch_cuda INTERFACE torch::cudart)
  target_link_libraries(torch_cuda PUBLIC c10_cuda)

  target_link_libraries(torch_cuda PUBLIC ${TORCH_CUDA_LIBRARIES})

  target_include_directories(
      torch_cuda INTERFACE $<INSTALL_INTERFACE:include>)
  target_include_directories(
      torch_cuda PRIVATE ${Caffe2_GPU_INCLUDE})
  target_link_libraries(
      torch_cuda PRIVATE ${Caffe2_CUDA_DEPENDENCY_LIBS})

  # These public dependencies must go after the previous dependencies, as the
  # order of the libraries in the linker call matters here when statically
  # linking; libculibos and cublas must be last.
  target_link_libraries(torch_cuda PUBLIC torch_cpu_library ${Caffe2_PUBLIC_CUDA_DEPENDENCY_LIBS})


endif()


# ---[ Caffe2 HIP sources.
if(USE_ROCM)
  # Call again since Caffe2_HIP_INCLUDE is extended with ATen include dirs.
  # Get Compile Definitions from the directory (FindHIP.cmake bug)
  get_directory_property(MY_DEFINITIONS COMPILE_DEFINITIONS)
  if(MY_DEFINITIONS)
    foreach(_item ${MY_DEFINITIONS})
      LIST(APPEND HIP_HCC_FLAGS "-D${_item}")
    endforeach()
  endif()

  # Call again since Caffe2_HIP_INCLUDE is extended with ATen include dirs.
  hip_include_directories(${Caffe2_HIP_INCLUDE})

  # Since PyTorch files contain HIP headers, these flags are required for the necessary definitions to be added.
  target_compile_options(torch_hip PUBLIC ${HIP_CXX_FLAGS})  # experiment
  target_link_libraries(torch_hip PUBLIC c10_hip)

  if(NOT INTERN_BUILD_MOBILE)
    # TODO: Cut this over to ATEN_HIP_FILES_GEN_LIB.  At the moment, we
    # only generate CUDA files
    # NB: This dependency must be PRIVATE, because we don't install
    # ATEN_CUDA_FILES_GEN_LIB (it's a synthetic target just to get the
    # correct dependency from generated files.)
    target_link_libraries(torch_hip PRIVATE ATEN_CUDA_FILES_GEN_LIB)
  endif()
  target_link_libraries(torch_hip PUBLIC torch_cpu_library ${Caffe2_HIP_DEPENDENCY_LIBS})

  # Since PyTorch files contain HIP headers, this is also needed to capture the includes.
  target_include_directories(torch_hip PRIVATE ${Caffe2_HIP_INCLUDE})
  target_include_directories(torch_hip INTERFACE $<INSTALL_INTERFACE:include>)
endif()

# ---[ Test binaries.
if (BUILD_TEST)
  foreach(test_src ${Caffe2_CPU_TEST_SRCS})
    get_filename_component(test_name ${test_src} NAME_WE)
    add_executable(${test_name} "${test_src}")
    target_link_libraries(${test_name} ${Caffe2_MAIN_LIBS} gtest_main)
    target_include_directories(${test_name} PRIVATE $<INSTALL_INTERFACE:include>)
    target_include_directories(${test_name} PRIVATE ${Caffe2_CPU_INCLUDE})
    add_test(NAME ${test_name} COMMAND $<TARGET_FILE:${test_name}>)
    if (INSTALL_TEST)
      install(TARGETS ${test_name} DESTINATION test)
      # Install PDB files for MSVC builds
      if (MSVC AND BUILD_SHARED_LIBS)
        install(FILES $<TARGET_PDB_FILE:${test_name}> DESTINATION test OPTIONAL)
      endif()
    endif()
  endforeach()

  if (USE_CUDA)
    foreach(test_src ${Caffe2_GPU_TEST_SRCS})
      get_filename_component(test_name ${test_src} NAME_WE)
      cuda_add_executable(${test_name} "${test_src}")
      target_link_libraries(${test_name} ${Caffe2_MAIN_LIBS} gtest_main)
      target_include_directories(${test_name} PRIVATE $<INSTALL_INTERFACE:include>)
      target_include_directories(${test_name} PRIVATE ${Caffe2_CPU_INCLUDE})
      add_test(NAME ${test_name} COMMAND $<TARGET_FILE:${test_name}>)
      if (INSTALL_TEST)
        install(TARGETS ${test_name} DESTINATION test)
        # Install PDB files for MSVC builds
        if (MSVC AND BUILD_SHARED_LIBS)
          install(FILES $<TARGET_PDB_FILE:${test_name}> DESTINATION test OPTIONAL)
        endif()
      endif()
    endforeach()
  endif()

  if(USE_ROCM)
    foreach(test_src ${Caffe2_HIP_TEST_SRCS})
      get_filename_component(test_name ${test_src} NAME_WE)
      add_executable(${test_name} "${test_src}")
      target_link_libraries(${test_name} ${Caffe2_MAIN_LIBS} gtest_main)
      target_include_directories(${test_name} PRIVATE $<INSTALL_INTERFACE:include>)
      target_include_directories(${test_name} PRIVATE ${Caffe2_CPU_INCLUDE} ${Caffe2_HIP_INCLUDE})
      target_compile_options(${test_name} PRIVATE ${HIP_CXX_FLAGS})
      add_test(NAME ${test_name} COMMAND $<TARGET_FILE:${test_name}>)
      if (INSTALL_TEST)
        install(TARGETS ${test_name} DESTINATION test)
      endif()
    endforeach()
  endif()

  # For special tests that explicitly uses dependencies, we add them here
  if (USE_MPI)
    target_link_libraries(mpi_test ${MPI_CXX_LIBRARIES})
    if (USE_CUDA)
      target_link_libraries(mpi_gpu_test ${MPI_CXX_LIBRARIES})
    endif()
  endif()
endif()

# Note: we only install the caffe2 python files if BUILD_CAFFE2_OPS is ON
# This is because the build rules here written in such a way that they always
# appear to need to be re-run generating >600 pieces of work during the pytorch
# rebuild step. The long-term fix should be to clean up these rules so they
# only rerun when needed.

if (BUILD_PYTHON)
  # Python site-packages
  # Get canonical directory for python site packages (relative to install
  # location).  It varies from system to system.
  # We should pin the path separator to the forward slash on Windows.
  # More details can be seen at
  # https://github.com/pytorch/pytorch/tree/master/tools/build_pytorch_libs.bat#note-backslash-munging-on-windows
  pycmd(PYTHON_SITE_PACKAGES "
      import os
      from distutils import sysconfig
      print(sysconfig.get_python_lib(prefix=''))
  ")
  file(TO_CMAKE_PATH ${PYTHON_SITE_PACKAGES} PYTHON_SITE_PACKAGES)
  SET(PYTHON_SITE_PACKAGES ${PYTHON_SITE_PACKAGES} PARENT_SCOPE) # for Summary
  # ---[ Options.
  SET(PYTHON_LIB_REL_PATH "${PYTHON_SITE_PACKAGES}" CACHE STRING "Python installation path (relative to CMake installation prefix)")
  message(STATUS "Using ${PYTHON_LIB_REL_PATH} as python relative installation path")
  # Python extension suffix
  # Try to get from python through sysconfig.get_env_var('EXT_SUFFIX') first,
  # fallback to ".pyd" if windows and ".so" for all others.
  pycmd(PY_EXT_SUFFIX "
      from distutils import sysconfig
      ext_suffix = sysconfig.get_config_var('EXT_SUFFIX')
      print(ext_suffix if ext_suffix else '')
  ")
  if("${PY_EXT_SUFFIX}" STREQUAL "")
    if (MSVC)
      set(PY_EXT_SUFFIX ".pyd")
    else()
      set(PY_EXT_SUFFIX ".so")
    endif()
  endif()

  # Allow different install locations for libcaffe2
  # For setuptools installs (that all build Python), install libcaffe2 into
  # site-packages, alongside the torch libraries. The pybind11 library needs
  # an rpath to the torch library folder
  # For cmake installs, including c++ only installs, install libcaffe2 into
  # CMAKE_INSTALL_PREFIX/lib . The pybind11 library can have a hardcoded
  # rpath
  set(caffe2_pybind11_rpath "${_rpath_portable_origin}")
  if(${BUILDING_WITH_TORCH_LIBS})
    # site-packages/caffe2/python/caffe2_pybind11_state
    # site-packages/torch/lib
    set(caffe2_pybind11_rpath "${_rpath_portable_origin}/../../torch/lib")
  endif(${BUILDING_WITH_TORCH_LIBS})

  # Must also include `CMAKE_SHARED_LINKER_FLAGS` in linker flags for
  # `caffe2_pybind11_state_*` targets because paths to required libraries may
  # need to be found there (e.g., specifying path to `libiomp5` with `LDFLAGS`).
  set(_caffe2_pybind11_state_linker_flags "${CMAKE_SHARED_LINKER_FLAGS}")
  if (APPLE)
    set(_caffe2_pybind11_state_linker_flags "${_caffe2_pybind11_state_linker_flags} -undefined dynamic_lookup")
  endif()

  # ---[ Python.
  add_library(caffe2_pybind11_state MODULE ${Caffe2_CPU_PYTHON_SRCS})
  if (NOT MSVC)
    set_target_properties(caffe2_pybind11_state PROPERTIES COMPILE_FLAGS "-fvisibility=hidden")
  endif()
  set_target_properties(caffe2_pybind11_state PROPERTIES PREFIX "" DEBUG_POSTFIX "")
  set_target_properties(caffe2_pybind11_state PROPERTIES SUFFIX ${PY_EXT_SUFFIX})
  set_target_properties(caffe2_pybind11_state PROPERTIES LINK_FLAGS "${_caffe2_pybind11_state_linker_flags}")
  target_include_directories(caffe2_pybind11_state PRIVATE $<INSTALL_INTERFACE:include>)
  target_include_directories(caffe2_pybind11_state PRIVATE ${Caffe2_CPU_INCLUDE})

  target_link_libraries(
      caffe2_pybind11_state torch_library)
  if (WIN32)
    target_link_libraries(caffe2_pybind11_state ${PYTHON_LIBRARIES})
    target_link_libraries(caffe2_pybind11_state onnx_proto)
  endif(WIN32)

  # Install caffe2_pybind11_state(_gpu|hip) in site-packages/caffe2/python,
  # so it needs an rpath to find libcaffe2
  set_target_properties(
      caffe2_pybind11_state PROPERTIES LIBRARY_OUTPUT_DIRECTORY
      ${CMAKE_BINARY_DIR}/caffe2/python)
  install(TARGETS caffe2_pybind11_state DESTINATION "${PYTHON_LIB_REL_PATH}/caffe2/python")
  if (MSVC AND BUILD_SHARED_LIBS)
    install(FILES $<TARGET_PDB_FILE:caffe2_pybind11_state> DESTINATION "${PYTHON_LIB_REL_PATH}/caffe2/python" OPTIONAL)
  endif()
  set_target_properties(caffe2_pybind11_state PROPERTIES INSTALL_RPATH "${caffe2_pybind11_rpath}")

  if(USE_CUDA)
    add_library(caffe2_pybind11_state_gpu MODULE ${Caffe2_GPU_PYTHON_SRCS})
    if (NOT MSVC)
      set_target_properties(caffe2_pybind11_state_gpu PROPERTIES COMPILE_FLAGS "-fvisibility=hidden")
    endif()
    set_target_properties(caffe2_pybind11_state_gpu PROPERTIES PREFIX "" DEBUG_POSTFIX "")
    set_target_properties(caffe2_pybind11_state_gpu PROPERTIES SUFFIX ${PY_EXT_SUFFIX})
    set_target_properties(caffe2_pybind11_state_gpu PROPERTIES LINK_FLAGS "${_caffe2_pybind11_state_linker_flags}")
    target_include_directories(caffe2_pybind11_state_gpu PRIVATE $<INSTALL_INTERFACE:include>)
    target_include_directories(caffe2_pybind11_state_gpu PRIVATE ${Caffe2_CPU_INCLUDE})
    target_link_libraries(caffe2_pybind11_state_gpu torch_library)
    if (WIN32)
      target_link_libraries(caffe2_pybind11_state_gpu ${PYTHON_LIBRARIES})
      target_link_libraries(caffe2_pybind11_state_gpu onnx_proto)
    endif(WIN32)

    # Install with same rpath as non-gpu caffe2_pybind11_state
    set_target_properties(
        caffe2_pybind11_state_gpu PROPERTIES LIBRARY_OUTPUT_DIRECTORY
        ${CMAKE_BINARY_DIR}/caffe2/python)
    install(TARGETS caffe2_pybind11_state_gpu DESTINATION "${PYTHON_LIB_REL_PATH}/caffe2/python")
    if (MSVC AND BUILD_SHARED_LIBS)
      install(FILES $<TARGET_PDB_FILE:caffe2_pybind11_state_gpu> DESTINATION "${PYTHON_LIB_REL_PATH}/caffe2/python" OPTIONAL)
    endif()
    set_target_properties(caffe2_pybind11_state_gpu PROPERTIES INSTALL_RPATH "${caffe2_pybind11_rpath}")
  endif()

  if(USE_ROCM)
    add_library(caffe2_pybind11_state_hip MODULE ${Caffe2_HIP_PYTHON_SRCS})
    if (NOT MSVC)
      target_compile_options(caffe2_pybind11_state_hip PRIVATE ${HIP_CXX_FLAGS} -fvisibility=hidden)
    endif()
    set_target_properties(caffe2_pybind11_state_hip PROPERTIES PREFIX "")
    set_target_properties(caffe2_pybind11_state_hip PROPERTIES SUFFIX ${PY_EXT_SUFFIX})
    set_target_properties(caffe2_pybind11_state_hip PROPERTIES LINK_FLAGS "${_caffe2_pybind11_state_linker_flags}")
    target_include_directories(caffe2_pybind11_state_hip PRIVATE $<INSTALL_INTERFACE:include>)
    target_include_directories(caffe2_pybind11_state_hip PRIVATE ${Caffe2_CPU_INCLUDE} ${Caffe2_HIP_INCLUDE})
    target_link_libraries(caffe2_pybind11_state_hip torch_library)
    if (WIN32)
      target_link_libraries(caffe2_pybind11_state_hip ${PYTHON_LIBRARIES})
    endif(WIN32)

    # Install with same rpath as non-hip caffe2_pybind11_state
    set_target_properties(
        caffe2_pybind11_state_hip PROPERTIES LIBRARY_OUTPUT_DIRECTORY
        ${CMAKE_BINARY_DIR}/caffe2/python)
    install(TARGETS caffe2_pybind11_state_hip DESTINATION "${PYTHON_LIB_REL_PATH}/caffe2/python")
    set_target_properties(caffe2_pybind11_state_hip PROPERTIES INSTALL_RPATH "${caffe2_pybind11_rpath}")
  endif()

  if (MSVC AND CMAKE_GENERATOR MATCHES "Visual Studio")
    # If we are building under windows, we will copy the file from
    # build/caffe2/python/{Debug,Release}/caffe2_pybind11_state.pyd
    # to its parent folder so that we can do in-build execution.
    add_custom_target(windows_python_copy_lib ALL)
    add_dependencies(windows_python_copy_lib caffe2_pybind11_state)
    add_custom_command(
        TARGET windows_python_copy_lib POST_BUILD
        COMMAND ${CMAKE_COMMAND} -E copy
        $<TARGET_FILE:caffe2_pybind11_state>
        ${CMAKE_BINARY_DIR}/caffe2/python)
    if (USE_CUDA)
      add_dependencies(windows_python_copy_lib caffe2_pybind11_state_gpu)
      add_custom_command(
          TARGET windows_python_copy_lib POST_BUILD
          COMMAND ${CMAKE_COMMAND} -E copy
          $<TARGET_FILE:caffe2_pybind11_state_gpu>
          ${CMAKE_BINARY_DIR}/caffe2/python)
    endif()
    if (USE_ROCM)
      add_dependencies(windows_python_copy_lib caffe2_pybind11_state_hip)
      add_custom_command(
          TARGET windows_python_copy_lib POST_BUILD
          COMMAND ${CMAKE_COMMAND} -E copy
          $<TARGET_FILE:caffe2_pybind11_state_hip>
          ${CMAKE_BINARY_DIR}/caffe2/python)
    endif()
  endif()

  # Finally, Copy all python files to build directory
  # Create a custom target that copies all python files.
  file(GLOB_RECURSE PYTHON_SRCS RELATIVE ${PROJECT_SOURCE_DIR}
       "${PROJECT_SOURCE_DIR}/caffe2/*.py")

  # generated pb files are copied from build/caffe2 to caffe2
  # if we copied them back to build this would create a build cycle
  # consider removing the need for globs
  filter_list_exclude(PYTHON_SRCS PYTHON_SRCS "proto/.*_pb")

  set(build_files)
  foreach(python_src ${PYTHON_SRCS})
    add_custom_command(OUTPUT ${CMAKE_BINARY_DIR}/${python_src}
                       DEPENDS ${PROJECT_SOURCE_DIR}/${python_src}
                       COMMAND ${CMAKE_COMMAND} -E copy
                       ${PROJECT_SOURCE_DIR}/${python_src}
                       ${CMAKE_BINARY_DIR}/${python_src})
    list(APPEND build_files ${CMAKE_BINARY_DIR}/${python_src})
  endforeach()

  add_custom_target(python_copy_files ALL DEPENDS ${build_files})


  # Install commands
  # Pick up static python files
  install(DIRECTORY ${CMAKE_BINARY_DIR}/caffe2 DESTINATION ${PYTHON_LIB_REL_PATH}
          FILES_MATCHING PATTERN "*.py")
  # Caffe proto files
  install(DIRECTORY ${CMAKE_BINARY_DIR}/caffe DESTINATION ${PYTHON_LIB_REL_PATH}
          FILES_MATCHING PATTERN "*.py")
  # Caffe2 proto files
  install(DIRECTORY ${CMAKE_BINARY_DIR}/caffe2 DESTINATION ${PYTHON_LIB_REL_PATH}
          FILES_MATCHING PATTERN "*.py")
endif()

# Finally, set the Caffe2_MAIN_LIBS variable in the parent scope.
set(Caffe2_MAIN_LIBS ${Caffe2_MAIN_LIBS} PARENT_SCOPE)<|MERGE_RESOLUTION|>--- conflicted
+++ resolved
@@ -841,13 +841,8 @@
   message(STATUS "pytorch is compiling with OpenMP. \n"
     "OpenMP CXX_FLAGS: ${OpenMP_CXX_FLAGS}. \n"
     "OpenMP libraries: ${OpenMP_CXX_LIBRARIES}.")
-<<<<<<< HEAD
-  target_compile_options(torch INTERFACE ${OpenMP_CXX_FLAGS})
-  target_link_libraries(torch INTERFACE ${OpenMP_CXX_LIBRARIES})
-=======
   target_compile_options(torch_cpu INTERFACE ${OpenMP_CXX_FLAGS})
-  target_link_libraries(torch_cpu PRIVATE ${OpenMP_CXX_LIBRARIES})
->>>>>>> 9a858aba
+  target_link_libraries(torch_cpu INTERFACE ${OpenMP_CXX_LIBRARIES})
 endif()
 
 
