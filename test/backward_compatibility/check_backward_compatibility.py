--- conflicted
+++ resolved
@@ -66,7 +66,7 @@
     ('aten::ones_like', datetime.date(2020, 3, 15)),
     ('aten::randint_like', datetime.date(2020, 3, 15)),
     ('aten::zeros_like', datetime.date(2020, 3, 15)),
-<<<<<<< HEAD
+    ('_aten', datetime.date(2020, 4, 1)),
     ('quantized::linear_unpack_fp16', datetime.date(2020, 3, 17)),
     ('quantized::linear_unpack', datetime.date(2020, 3, 17)),
     ('quantized::linear_prepack_fp16', datetime.date(2020, 3, 17)),
@@ -76,9 +76,6 @@
     ('quantized::linear_dynamic', datetime.date(2020, 3, 17)),
     ('quantized::linear_relu', datetime.date(2020, 3, 17)),
     ('quantized::linear', datetime.date(2020, 3, 17)),
-=======
-    ('_aten', datetime.date(2020, 4, 1)),
->>>>>>> 52a1bf72
 ]
 
 
