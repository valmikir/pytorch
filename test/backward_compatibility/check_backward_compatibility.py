from __future__ import absolute_import, division, print_function, unicode_literals

import argparse
import datetime
import re
import sys
import torch
from torch._C import parse_schema


# The date specifies how long the whitelist exclusion should apply to.
#
#   - If we NEVER give BC guarantee for an operator, you can put the
#     date arbitrarily far in the future.
#   - Otherwise, pick a date that is far enough in the future that you
#     believe you can land your diff before then.
#
# Whitelist entries can be removed after the date listed on them passes.
white_list = [
    ('c10_experimental', datetime.date(2222, 1, 1)),
    # We export some functions and classes for test_jit.py directly from libtorch.so,
    # it's not important to have BC for them
    ('_TorchScriptTesting.*', datetime.date(9999, 1, 1)),
    ('prim::id*', datetime.date(2020, 4, 1)),
    ('aten::pop*', datetime.date(2020, 4, 1)),
    ('aten::insert*', datetime.date(2020, 4, 1)),
    ('aten::Delete*', datetime.date(2020, 4, 1)),
    ('aten::clear*', datetime.date(2020, 4, 1)),
    ('aten::_set_item*', datetime.date(2020, 4, 1)),
    ('aten::copy*', datetime.date(2020, 4, 1)),
    ('aten::extend*', datetime.date(2020, 4, 1)),
    ('aten::reverse*', datetime.date(2020, 4, 1)),
    ('aten::append*', datetime.date(2020, 4, 1)),
    ('aten::list*', datetime.date(2020, 4, 1)),
    ('aten::__getitem__*', datetime.date(2020, 4, 1)),
    ('aten::len*', datetime.date(2020, 4, 1)),
    ('aten::mul_*', datetime.date(2020, 4, 1)),
    ('aten::slice*', datetime.date(2020, 4, 1)),
    ('aten::add*', datetime.date(2020, 4, 1)),
    ('aten::mul*', datetime.date(2020, 4, 1)),
    ('aten::select*', datetime.date(2020, 4, 1)),
    ('aten::add_*', datetime.date(2020, 4, 1)),
    # _like default change, see https://github.com/pytorch/pytorch/issues/33580
    ('aten::randn_like', datetime.date(2020, 3, 15)),
    ('aten::full_like', datetime.date(2020, 3, 15)),
    ('aten::empty_like', datetime.date(2020, 3, 15)),
    ('aten::rand_like', datetime.date(2020, 3, 15)),
    ('aten::ones_like', datetime.date(2020, 3, 15)),
    ('aten::randint_like', datetime.date(2020, 3, 15)),
    ('aten::zeros_like', datetime.date(2020, 3, 15)),
    ('aten::floor_divide', datetime.date(2020, 4, 1)),
    ('aten::Bool', datetime.date(2020, 4, 1)),
    ('aten::Float', datetime.date(2020, 4, 1)),
    ('aten::to', datetime.date(2020, 4, 1)),
    ('aten::backward', datetime.date(2020, 4, 1)),
    ('aten::len', datetime.date(2020, 4, 1)),
    ('aten::remove', datetime.date(2020, 4, 1)),
    ('aten::index', datetime.date(2020, 4, 1)),
    ('aten::count', datetime.date(2020, 4, 1)),
    ('aten::__contains__', datetime.date(2020, 4, 1)),
    ('aten::sort', datetime.date(2020, 4, 1)),
    ('aten::sorted', datetime.date(2020, 4, 1)),
    ('aten::eq', datetime.date(2020, 4, 1)),
    ('aten::ne', datetime.date(2020, 4, 1)),
    ('aten::lt', datetime.date(2020, 4, 1)),
    ('aten::gt', datetime.date(2020, 4, 1)),
    ('aten::le', datetime.date(2020, 4, 1)),
    ('aten::ge', datetime.date(2020, 4, 1)),
    ('aten::divmod', datetime.date(2020, 4, 1)),
    ('aten::__upsample_bilinear', datetime.date(2020, 4, 1)),
    ('aten::__upsample', datetime.date(2020, 4, 1)),
    ('aten::__upsample_nearest', datetime.date(2020, 4, 1)),
    ('aten::__interpolate', datetime.date(2020, 4, 1)),
    ('aten::fabs', datetime.date(2020, 4, 1)),
    ('aten::gamma', datetime.date(2020, 4, 1)),
    ('prim::abs', datetime.date(2020, 4, 1)),
    ('aten::factorial', datetime.date(2020, 4, 1)),
    ('aten::radians', datetime.date(2020, 4, 1)),
    ('aten::degrees', datetime.date(2020, 4, 1)),
    ('prim::acosh', datetime.date(2020, 4, 1)),
    ('prim::atanh', datetime.date(2020, 4, 1)),
    ('aten::asinh', datetime.date(2020, 4, 1)),
    ('aten::floordiv', datetime.date(2020, 4, 1)),
    ('prim::NumToTensor', datetime.date(2020, 4, 1)),
    ('aten::sin', datetime.date(2020, 4, 1)),
    ('aten::round', datetime.date(2020, 4, 1)),
    ('aten::remainder', datetime.date(2020, 4, 1)),
    ('aten::isfinite', datetime.date(2020, 4, 1)),
    ('aten::sub', datetime.date(2020, 4, 1)),
    ('aten::sqrt', datetime.date(2020, 4, 1)),
    ('aten::log1p', datetime.date(2020, 4, 1)),
    ('aten::acos', datetime.date(2020, 4, 1)),
    ('aten::floor', datetime.date(2020, 4, 1)),
    ('aten::exp', datetime.date(2020, 4, 1)),
    ('aten::tan', datetime.date(2020, 4, 1)),
    ('aten::sinh', datetime.date(2020, 4, 1)),
    ('aten::ceil', datetime.date(2020, 4, 1)),
    ('aten::atan', datetime.date(2020, 4, 1)),
    ('aten::erf', datetime.date(2020, 4, 1)),
    ('aten::erfc', datetime.date(2020, 4, 1)),
    ('aten::cosh', datetime.date(2020, 4, 1)),
    ('aten::expm1', datetime.date(2020, 4, 1)),
    ('aten::isinf', datetime.date(2020, 4, 1)),
    ('aten::lgamma', datetime.date(2020, 4, 1)),
    ('aten::asin', datetime.date(2020, 4, 1)),
    ('aten::log', datetime.date(2020, 4, 1)),
    ('aten::log10', datetime.date(2020, 4, 1)),
    ('aten::cos', datetime.date(2020, 4, 1)),
    ('aten::tanh', datetime.date(2020, 4, 1)),
    ('prim::min', datetime.date(2020, 4, 1)),
    ('prim::max', datetime.date(2020, 4, 1)),
    ('aten::_linear_packed', datetime.date(2020, 4, 1)),
    ('aten::_linear_prepack', datetime.date(2020, 4, 1)),
    ('aten::_conv2d_packed', datetime.date(2020, 4, 1)),
    ('aten::_conv2d_prepack', datetime.date(2020, 4, 1)),
    ('aten::dequantize', datetime.date(2020, 4, 1)),
    ('aten::confirmed_by_owner', datetime.date(2020, 3, 17)),
    ('aten::owner', datetime.date(2020, 3, 27)),
    ('aten::owner_name', datetime.date(2020, 3, 27)),
    ('_aten', datetime.date(2020, 4, 1)),
<<<<<<< HEAD
    ('quantized::linear_unpack_fp16', datetime.date(2020, 3, 17)),
    ('quantized::linear_unpack', datetime.date(2020, 3, 17)),
    ('quantized::linear_prepack_fp16', datetime.date(2020, 3, 17)),
    ('quantized::linear_prepack', datetime.date(2020, 3, 17)),
    ('quantized::linear_dynamic_fp16', datetime.date(2020, 3, 17)),
    ('quantized::linear_relu_dynamic', datetime.date(2020, 3, 17)),
    ('quantized::linear_dynamic', datetime.date(2020, 3, 17)),
    ('quantized::linear_relu', datetime.date(2020, 3, 17)),
    ('quantized::linear', datetime.date(2020, 3, 17)),
=======
    ("prim::shape", datetime.date(2020, 4, 1)),
    ('_xnnpack::conv2d_packed', datetime.date(2020, 4, 2)),
    ('_xnnpack::conv2d_prepack', datetime.date(2020, 4, 2)),
    ('_xnnpack::linear_packed', datetime.date(2020, 4, 2)),
    ('_xnnpack::linear_prepack', datetime.date(2020, 4, 2)),
    ('_aten', datetime.date(2020, 4, 15)),
]


# The nightly will fail to parse newly added syntax to schema declarations
# Add new schemas that will fail the nightly here
dont_parse_list = [
    ("prim::id", datetime.date(2020, 4, 1)),
>>>>>>> b3febac3
]


def white_listed(schema, white_list):
    for item in white_list:
        if item[1] < datetime.date.today():
            continue
        regexp = re.compile(item[0])
        if regexp.search(schema.name):
            return True
    return False


def dont_parse(schema_line):
    for item in dont_parse_list:
        if item[1] < datetime.date.today():
            continue
        regexp = re.compile(item[0])
        if regexp.search(schema_line):
            return True
    return False


def check_bc(new_schema_dict):
    existing_schemas = torch._C._jit_get_all_schemas()
    is_bc = True
    broken_ops = []
    for existing_schema in existing_schemas:
        if white_listed(existing_schema, white_list):
            print("skipping schema: ", str(existing_schema))
            continue
        print("processing existing schema: ", str(existing_schema))
        new_schemas = new_schema_dict.get(existing_schema.name, [])
        found = False
        for new_schema in new_schemas:
            if new_schema.is_backward_compatible_with(existing_schema):
                found = True
                break
        if not found:
            print('Can NOT find backward compatible schemas after changes '
                  'for schema {} from the following candidates:\n[\n{}\n]'
                  .format(
                      str(existing_schema),
                      "\n\t".join(str(s) for s in new_schemas)))
            # TODO Print out more details about why candidates don't match.
            broken_ops.append(str(existing_schema))
            is_bc = False
    if is_bc:
        print('Found backward compatible schemas for all existing schemas')
    else:
        print('The PR is introducing backward incompatible changes to the '
              'operator library. Please contact PyTorch team to confirm '
              'whether this change is wanted or not. \n\nBroken ops: '
              '[\n\t{}\n]'.format("\n\t".join(broken_ops)))
    return is_bc


if __name__ == '__main__':
    parser = argparse.ArgumentParser(description='Process some integers.')
    parser.add_argument(
        '--new-schemas',
        help='filename to load new schemas',
        type=str,
        default='schemas.txt')
    args = parser.parse_args()
    new_schema_dict = dict()
    with open(args.new_schemas, 'r') as f:
        while True:
            line = f.readline()
            if not line:
                break
            if "torch.classes" in line:
                # TODO Fix type __torch__.torch.classes.xxx
                continue

            if dont_parse(line.strip()):
                print("Not parsing schema line: ", line.strip())
                continue
            s = parse_schema(line.strip())
            slist = new_schema_dict.get(s.name, [])
            slist.append(s)
            new_schema_dict[s.name] = slist

    if not check_bc(new_schema_dict):
        sys.exit(1)<|MERGE_RESOLUTION|>--- conflicted
+++ resolved
@@ -118,7 +118,12 @@
     ('aten::owner', datetime.date(2020, 3, 27)),
     ('aten::owner_name', datetime.date(2020, 3, 27)),
     ('_aten', datetime.date(2020, 4, 1)),
-<<<<<<< HEAD
+    ("prim::shape", datetime.date(2020, 4, 1)),
+    ('_xnnpack::conv2d_packed', datetime.date(2020, 4, 2)),
+    ('_xnnpack::conv2d_prepack', datetime.date(2020, 4, 2)),
+    ('_xnnpack::linear_packed', datetime.date(2020, 4, 2)),
+    ('_xnnpack::linear_prepack', datetime.date(2020, 4, 2)),
+    ('_aten', datetime.date(2020, 4, 15)),
     ('quantized::linear_unpack_fp16', datetime.date(2020, 3, 17)),
     ('quantized::linear_unpack', datetime.date(2020, 3, 17)),
     ('quantized::linear_prepack_fp16', datetime.date(2020, 3, 17)),
@@ -128,13 +133,6 @@
     ('quantized::linear_dynamic', datetime.date(2020, 3, 17)),
     ('quantized::linear_relu', datetime.date(2020, 3, 17)),
     ('quantized::linear', datetime.date(2020, 3, 17)),
-=======
-    ("prim::shape", datetime.date(2020, 4, 1)),
-    ('_xnnpack::conv2d_packed', datetime.date(2020, 4, 2)),
-    ('_xnnpack::conv2d_prepack', datetime.date(2020, 4, 2)),
-    ('_xnnpack::linear_packed', datetime.date(2020, 4, 2)),
-    ('_xnnpack::linear_prepack', datetime.date(2020, 4, 2)),
-    ('_aten', datetime.date(2020, 4, 15)),
 ]
 
 
@@ -142,7 +140,6 @@
 # Add new schemas that will fail the nightly here
 dont_parse_list = [
     ("prim::id", datetime.date(2020, 4, 1)),
->>>>>>> b3febac3
 ]
 
 
