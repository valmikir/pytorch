#pragma once

/**
 * See README.md for instructions on how to add a new test.
 */
#include <c10/macros/Export.h>
#include <torch/csrc/WindowsTorchApiMacro.h>

namespace torch {
namespace jit {

#define TH_FORALL_TENSOREXPR_TESTS(_)     \
  _(ExprBasicValueTest)                   \
  _(ExprBasicValueTest02)                 \
  _(ExprLetTest01)                        \
  _(ExprLetStmtTest01)                    \
  _(ExprLetTest02)                        \
  _(ExprIntTest)                          \
  _(ExprFloatTest)                        \
  _(ExprByteTest)                         \
  _(ExprCharTest)                         \
  _(ExprShortTest)                        \
  _(ExprLongTest)                         \
  _(ExprHalfTest)                         \
  _(ExprDoubleTest)                       \
  _(ExprVectorAdd01)                      \
  _(ExprCompareSelectEQ)                  \
  _(ExprSubstitute01)                     \
  _(ExprMath01)                           \
  _(ExprUnaryMath01)                      \
  _(ExprBinaryMath01)                     \
  _(ExprDynamicShapeAdd)                  \
  _(ExprBitwiseOps)                       \
  _(IRPrinterBasicValueTest)              \
  _(IRPrinterBasicValueTest02)            \
  _(IRPrinterLetTest01)                   \
  _(IRPrinterLetTest02)                   \
  _(IRPrinterCastTest)                    \
  _(ExprSimple01)                         \
  _(ExprLower01)                          \
  _(ExprSimple02)                         \
  _(ExprSplitWithTailNone)                \
  _(ExprSplitWithMask01)                  \
  _(ScheduleBroadcastAddBuffer)           \
  _(ScheduleFunctionCall01)               \
  _(ScheduleInlineFunc01)                 \
  _(ScheduleFuserStyle)                   \
  _(ScheduleFuserThreeArg)                \
  _(ScheduleDynamicShape2D)               \
  _(TypeTest01)                           \
  _(TypePropagation)                      \
  _(Cond01)                               \
  _(IfThenElse01)                         \
  _(IfThenElse02)                         \
  _(ATen_cast_Float)                      \
  _(ATennegInt)                           \
  _(ATennegFloat)                         \
  _(ATenaddInt)                           \
  _(ATenaddFloat)                         \
  _(ATensubInt)                           \
  _(ATensubFloat)                         \
  _(ATenlerp)                             \
  _(ATenaddcmulInt)                       \
  _(ATenaddcmulFloat)                     \
  _(ATenmulInt)                           \
  _(ATenmulFloat)                         \
  _(ATendivInt)                           \
  _(ATendivFloat)                         \
  _(ATenmaxInt)                           \
  _(ATenmaxFloat)                         \
  _(ATenminInt)                           \
  _(ATenminFloat)                         \
  _(ATen_sigmoid_backward)                \
  _(ATen_tanh_backward)                   \
  _(ATenreciprocal)                       \
  _(ATenreluInt)                          \
  _(ATenreluFloat)                        \
  _(ATenlogFloat)                         \
  _(ATenlog10Float)                       \
  _(ATenlog2Float)                        \
  _(ATenexpFloat)                         \
  _(ATenerfFloat)                         \
  _(ATencosFloat)                         \
  _(ATeneqInt)                            \
  _(ATengeInt)                            \
  _(ATengtInt)                            \
  _(ATenleInt)                            \
  _(ATenltInt)                            \
  _(ConstantFoldSimple)                   \
  _(ConstantFoldTwoLayer)                 \
  _(ConstantFoldShifts)                   \
  _(ConstantFoldBitwise)                  \
  _(ConstantFoldMultiOp)                  \
  _(ConstantFoldMinMax)                   \
  _(ConstantFoldIntrinsics)               \
  _(ConstantFoldWithVar)                  \
  _(UnFoldableExpr)                       \
  _(HashSimple)                           \
  _(HashEquivalence)                      \
  _(HashEquivalenceAfterFolding)          \
  _(HashDifferenceTypes)                  \
  _(HashLargeExpression)                  \
  _(SimplifyAdd)                          \
  _(SimplifySub)                          \
  _(SimplifyMultiLayer)                   \
  _(SimplifyMultiTerm)                    \
  _(SimplifyCasts)                        \
  _(SimplifyEliminatesNoOps)              \
  _(SimplifyMultiVar)                     \
  _(SimplifyEliminatesVar)                \
  _(SimplifyAdds)                         \
  _(SimplifyMuls)                         \
  _(SimplifySubs)                         \
  _(SimplifyMultiOp)                      \
  _(SimplifyManyOps)                      \
  _(SimplifyFactorization)                \
  _(SimplifyFactorizeUneven)              \
  _(SimplifyDeeperTerms)                  \
  _(SimplifyDeeperDifference)             \
  _(SimplifyFoldComplexDifference)        \
  _(SimplifyIfComponents)                 \
  _(SimplifyOpaqueTerms)                  \
  _(SimplifyWontReorderFloat)             \
  _(SimplifyRoundModPattern)              \
  _(SimplifyRoundModPatternFactorization) \
  _(SimplifyRoundModPatternMultivar)      \
  _(SimplifyDivisionScalarFactorization)  \
  _(StmtClone)                            \
  _(BoundsInference_1)                    \
  _(BoundsInference_2)                    \
  _(BoundsInference_3)                    \
  _(BoundsInference_4)                    \
  _(BoundsInference_5)                    \
<<<<<<< HEAD
  _(LoopNestComputeAt_1)                  \
  _(LoopNestComputeAt_2)
=======
  _(BoundsInference_6)
>>>>>>> 5e53d7be

#define TH_FORALL_TENSOREXPR_TESTS_LLVM(_) \
  _(LLVMByteImmTest)                       \
  _(LLVMCharImmTest)                       \
  _(LLVMShortImmTest)                      \
  _(LLVMIntImmTest)                        \
  _(LLVMLongImmTest)                       \
  _(LLVMFloatImmTest)                      \
  _(LLVMDoubleImmTest)                     \
  _(LLVMHalfImmTest)                       \
  _(LLVMByteAddTest)                       \
  _(LLVMCharAddTest)                       \
  _(LLVMShortAddTest)                      \
  _(LLVMIntAddTest)                        \
  _(LLVMLongAddTest)                       \
  _(LLVMFloatAddTest)                      \
  _(LLVMDoubleAddTest)                     \
  _(LLVMHalfAddTest)                       \
  _(LLVMByteSubTest)                       \
  _(LLVMCharSubTest)                       \
  _(LLVMShortSubTest)                      \
  _(LLVMIntSubTest)                        \
  _(LLVMLongSubTest)                       \
  _(LLVMFloatSubTest)                      \
  _(LLVMDoubleSubTest)                     \
  _(LLVMHalfSubTest)                       \
  _(LLVMByteMulTest)                       \
  _(LLVMCharMulTest)                       \
  _(LLVMShortMulTest)                      \
  _(LLVMIntMulTest)                        \
  _(LLVMLongMulTest)                       \
  _(LLVMFloatMulTest)                      \
  _(LLVMDoubleMulTest)                     \
  _(LLVMHalfMulTest)                       \
  _(LLVMByteDivTest)                       \
  _(LLVMCharDivTest)                       \
  _(LLVMShortDivTest)                      \
  _(LLVMIntDivTest)                        \
  _(LLVMLongDivTest)                       \
  _(LLVMFloatDivTest)                      \
  _(LLVMDoubleDivTest)                     \
  _(LLVMHalfDivTest)                       \
  _(LLVMIntToFloatCastTest)                \
  _(LLVMFloatToIntCastTest)                \
  _(LLVMIntToLongCastTest)                 \
  _(LLVMByteToCharCastTest)                \
  _(LLVMHalfToLongCastTest)                \
  _(LLVMByteToDoubleCastTest)              \
  _(LLVMLetTest01)                         \
  _(LLVMLetTest02)                         \
  _(LLVMLetTestMultitype)                  \
  _(LLVMBufferTest)                        \
  _(LLVMBlockTest)                         \
  _(LLVMLoadStoreTest)                     \
  _(LLVMVecLoadStoreTest)                  \
  _(LLVMVecFloat_acosLane4Test)            \
  _(LLVMVecFloat_asinLane4Test)            \
  _(LLVMVecFloat_atanLane4Test)            \
  _(LLVMVecFloat_coshLane4Test)            \
  _(LLVMVecFloat_sinhLane4Test)            \
  _(LLVMVecFloat_tanhLane4Test)            \
  _(LLVMVecFloat_erfLane4Test)             \
  _(LLVMVecFloat_erfcLane4Test)            \
  _(LLVMVecFloat_expm1Lane4Test)           \
  _(LLVMVecFloat_lgammaLane4Test)          \
  _(LLVMVecFloat_acosLane8Test)            \
  _(LLVMVecFloat_asinLane8Test)            \
  _(LLVMVecFloat_atanLane8Test)            \
  _(LLVMVecFloat_coshLane8Test)            \
  _(LLVMVecFloat_sinhLane8Test)            \
  _(LLVMVecFloat_tanhLane8Test)            \
  _(LLVMVecFloat_erfLane8Test)             \
  _(LLVMVecFloat_erfcLane8Test)            \
  _(LLVMVecFloat_expm1Lane8Test)           \
  _(LLVMVecFloat_lgammaLane8Test)          \
  _(LLVMVecDouble_acosLane2Test)           \
  _(LLVMVecDouble_asinLane2Test)           \
  _(LLVMVecDouble_atanLane2Test)           \
  _(LLVMVecDouble_coshLane2Test)           \
  _(LLVMVecDouble_sinhLane2Test)           \
  _(LLVMVecDouble_tanhLane2Test)           \
  _(LLVMVecDouble_erfLane2Test)            \
  _(LLVMVecDouble_erfcLane2Test)           \
  _(LLVMVecDouble_expm1Lane2Test)          \
  _(LLVMVecDouble_lgammaLane2Test)         \
  _(LLVMVecDouble_acosLane4Test)           \
  _(LLVMVecDouble_asinLane4Test)           \
  _(LLVMVecDouble_atanLane4Test)           \
  _(LLVMVecDouble_coshLane4Test)           \
  _(LLVMVecDouble_sinhLane4Test)           \
  _(LLVMVecDouble_tanhLane4Test)           \
  _(LLVMVecDouble_erfLane4Test)            \
  _(LLVMVecDouble_erfcLane4Test)           \
  _(LLVMVecDouble_expm1Lane4Test)          \
  _(LLVMVecDouble_lgammaLane4Test)         \
  _(LLVMMemcpyTest)                        \
  _(LLVMBzeroTest)                         \
  _(LLVMElemwiseAdd)                       \
  _(LLVMElemwiseAddFloat)                  \
  _(LLVMElemwiseLog10Float)                \
  _(LLVMElemwiseMaxInt)                    \
  _(LLVMElemwiseMinInt)                    \
  _(LLVMElemwiseMaxNumFloat)               \
  _(LLVMElemwiseMaxNumNaNFloat)            \
  _(LLVMElemwiseMinNumFloat)               \
  _(LLVMElemwiseMinNumNaNFloat)            \
  _(LLVMCompareSelectIntEQ)                \
  _(LLVMCompareSelectFloatEQ)              \
  _(LLVMStoreFloat)                        \
  _(LLVMSimpleMath01)                      \
  _(LLVMComputeMul)                        \
  _(LLVMBroadcastAdd)                      \
  _(LLVMBitwiseOps)                        \
  _(LLVMDynamicShapeAdd)                   \
  _(LLVMBindDynamicShapeAdd)               \
  _(LLVMTensorDynamicShapeAdd)             \
  _(LLVMDynamicShape2D)                    \
  _(LLVMIfThenElseTest)                    \
  _(LLVMVectorizerLoadStoreTest)

#define TH_FORALL_TENSOREXPR_TESTS_CUDA(_) \
  _(CudaTestVectorAdd01)                   \
  _(CudaTestVectorAdd02)                   \
  _(CudaDynamicShape2D)                    \
  _(CudaTestRand01)                        \
  _(CudaDynamicShapeSplit)

#define DECLARE_TENSOREXPR_TEST(name) void test##name();
TH_FORALL_TENSOREXPR_TESTS(DECLARE_TENSOREXPR_TEST)
#ifdef TORCH_ENABLE_LLVM
TH_FORALL_TENSOREXPR_TESTS_LLVM(DECLARE_TENSOREXPR_TEST)
#endif
#ifdef USE_CUDA
TH_FORALL_TENSOREXPR_TESTS_CUDA(DECLARE_TENSOREXPR_TEST)
#endif
#undef DECLARE_TENSOREXPR_TEST

} // namespace jit
} // namespace torch<|MERGE_RESOLUTION|>--- conflicted
+++ resolved
@@ -131,12 +131,9 @@
   _(BoundsInference_3)                    \
   _(BoundsInference_4)                    \
   _(BoundsInference_5)                    \
-<<<<<<< HEAD
+  _(BoundsInference_6)                    \
   _(LoopNestComputeAt_1)                  \
   _(LoopNestComputeAt_2)
-=======
-  _(BoundsInference_6)
->>>>>>> 5e53d7be
 
 #define TH_FORALL_TENSOREXPR_TESTS_LLVM(_) \
   _(LLVMByteImmTest)                       \
